import {
    Body,
    Controller,
    Delete,
    Get,
    HttpCode,
    HttpStatus,
    Param,
    Patch,
    Post,
    Query,
} from '@nestjs/common';
import {
    ApiBearerAuth,
    ApiBody,
    ApiOperation,
    ApiParam,
    ApiQuery,
    ApiResponse,
    ApiTags,
} from '@nestjs/swagger';
import { DeviceService } from './device.service';
import {
    CommandResponseDto,
    CreateDeviceDto,
    CreateDeviceTemplateDto,
    DeviceAutoDiscoveryDto,
    DeviceAutoDiscoveryResponseDto,
    DeviceCommandDto,
    DeviceConfigurationResponseDto,
    DeviceControlDto,
    DeviceCountResponseDto,
    DeviceDiscoveryTestDto,
    DeviceHealthResponseDto,
    DeviceResponseDto,
    DeviceStatsResponseDto,
    DeviceSyncEmployeesDto,
    ErrorResponseDto,
    PaginationDto,
    PaginationResponseDto,
    RetrySyncResponseDto,
    SyncStatusResponseDto,
    TestConnectionResponseDto,
    UpdateDeviceDto,
    UpdateDeviceTemplateDto,
} from '@/shared/dto';
import { Permissions, Scope, User } from '@/shared/decorators';
import { PERMISSIONS } from '@/shared/constants/permissions.constants';
import { DataScope, UserContext } from '@/shared/interfaces';
import { plainToClass } from 'class-transformer';

@ApiTags('Devices')
@ApiBearerAuth()
@Controller('devices')
export class DeviceController {
    constructor(private readonly deviceService: DeviceService) {}

<<<<<<< HEAD
=======
    private mapDeviceToResponse(device: any): DeviceResponseDto {
        return {
            id: device.id,
            organizationId: device.organizationId,
            branchId: device.branchId,
            departmentId: device.departmentId,
            name: device.name,
            type: device.type,
            deviceIdentifier: device.deviceIdentifier,
            host: device.host,
            username: device.username,
            port: device.port,
            protocol: device.protocol,
            macAddress: device.macAddress,
            manufacturer: device.manufacturer,
            model: device.model,
            firmware: device.firmware,
            description: device.description,
            status: device.status,
            isActive: device.isActive,
            lastSeen: device.lastSeen,
            timeout: device.timeout || 5000,
            retryAttempts: device.retryAttempts || 3,
            keepAlive: device.keepAlive || true,
            createdAt: device.createdAt,
            updatedAt: device.updatedAt,
        };
    }

>>>>>>> c755640b
    @Post()
    @Permissions(PERMISSIONS.DEVICE.CREATE)
    @ApiOperation({ summary: 'Create a new device' })
    @ApiBody({ type: CreateDeviceDto })
    @ApiResponse({
        status: 201,
        description: 'The device has been successfully created.',
        type: DeviceResponseDto,
    })
    @ApiResponse({ status: 400, description: 'Invalid input.', type: ErrorResponseDto })
    @ApiResponse({ status: 403, description: 'Forbidden.', type: ErrorResponseDto })
    async createDevice(
        @Body() createDeviceDto: CreateDeviceDto,
        @User() user: UserContext,
        @Scope() scope: DataScope
    ): Promise<DeviceResponseDto> {
        const device = await this.deviceService.createDevice(createDeviceDto, scope, user.sub);
        return plainToClass(DeviceResponseDto, device);
    }

    @Post('auto-discover')
    @Permissions(PERMISSIONS.DEVICE.CREATE)
    @ApiOperation({
        summary: 'Create device with auto-discovery',
        description:
            'Create a device with minimal information. The system will automatically discover device details like manufacturer, model, firmware, and MAC address.',
    })
    @ApiBody({ type: DeviceAutoDiscoveryDto })
    @ApiResponse({
        status: 201,
        description: 'The device has been successfully created with auto-discovered information.',
        type: DeviceResponseDto,
    })
    @ApiResponse({
        status: 400,
        description: 'Invalid input or device not reachable.',
        type: ErrorResponseDto,
    })
    @ApiResponse({ status: 403, description: 'Forbidden.', type: ErrorResponseDto })
    async createDeviceWithAutoDiscovery(
        @Body() basicInfo: DeviceAutoDiscoveryDto,
        @User() user: UserContext,
        @Scope() scope: DataScope
    ): Promise<DeviceResponseDto> {
        const device = await this.deviceService.createDeviceWithAutoDiscovery(
            basicInfo,
            scope,
            user.sub
        );
        return plainToClass(DeviceResponseDto, device);
    }

    @Post('discover-info')
    @Permissions(PERMISSIONS.DEVICE.CREATE)
    @ApiOperation({
        summary: 'Discover device information',
        description: 'Test connection and discover device information without creating the device.',
<<<<<<< HEAD
=======
    })
    @ApiBody({
        schema: {
            type: 'object',
            required: ['host', 'port', 'username', 'password'],
            properties: {
                host: { type: 'string', description: 'Device IP address' },
                port: { type: 'number', description: 'Device port' },
                username: { type: 'string', description: 'Device username' },
                password: { type: 'string', description: 'Device password' },
                protocol: { type: 'string', description: 'Protocol (HTTP/HTTPS)', default: 'HTTP' },
            },
        },
>>>>>>> c755640b
    })
    @ApiBody({ type: DeviceDiscoveryTestDto })
    @ApiResponse({
        status: 200,
        description: 'Device information discovered successfully.',
        type: DeviceAutoDiscoveryResponseDto,
    })
    @ApiResponse({
        status: 400,
        description: 'Invalid connection details.',
        type: ErrorResponseDto,
    })
    @ApiResponse({ status: 403, description: 'Forbidden.', type: ErrorResponseDto })
    async discoverDeviceInfo(
        @Body() connectionDetails: DeviceDiscoveryTestDto
    ): Promise<DeviceAutoDiscoveryResponseDto> {
        const discoveredInfo = await this.deviceService.discoverDeviceInfo(connectionDetails);
        return plainToClass(DeviceAutoDiscoveryResponseDto, {
            ...discoveredInfo,
            connected: discoveredInfo.status !== 'UNKNOWN',
            discoveredAt: new Date(),
        });
    }

    @Get()
    @Permissions(PERMISSIONS.DEVICE.READ_ALL)
    @ApiOperation({ summary: 'Get all devices with pagination' })
    @ApiQuery({ name: 'paginationDto', type: PaginationDto })
    @ApiResponse({
        status: 200,
        description: 'A paginated list of devices.',
        type: PaginationResponseDto<DeviceResponseDto>,
    })
    @ApiResponse({ status: 403, description: 'Forbidden.', type: ErrorResponseDto })
    async getDevices(
        @Scope() scope: DataScope,
        @Query() paginationDto: PaginationDto
    ): Promise<PaginationResponseDto<DeviceResponseDto>> {
        const devices = await this.deviceService.getDevices(scope);

        // Simple pagination (in a real app, you'd do this at the database level)
        const { page = 1, limit = 10 } = paginationDto;
        const startIndex = (page - 1) * limit;
        const endIndex = startIndex + limit;
        const paginatedDevices = devices.slice(startIndex, endIndex);

        const responseDevices = paginatedDevices.map(device =>
            plainToClass(DeviceResponseDto, device)
        );

        return new PaginationResponseDto(responseDevices, devices.length, page, limit);
    }

    @Get('search')
    @Permissions(PERMISSIONS.DEVICE.READ_ALL)
    @ApiOperation({ summary: 'Search for devices' })
    @ApiQuery({ name: 'q', description: 'Search term (at least 2 characters)' })
    @ApiResponse({
        status: 200,
        description: 'A list of devices matching the search term.',
        type: [DeviceResponseDto],
    })
    @ApiResponse({ status: 403, description: 'Forbidden.', type: ErrorResponseDto })
    async searchDevices(
        @Query('q') searchTerm: string,
        @Scope() scope: DataScope
    ): Promise<DeviceResponseDto[]> {
        if (!searchTerm || searchTerm.trim().length < 2) {
            return [];
        }

        const devices = await this.deviceService.searchDevices(searchTerm.trim(), scope);

        return devices.map(device => plainToClass(DeviceResponseDto, device));
    }

    @Get('count')
    @Permissions(PERMISSIONS.DEVICE.READ_ALL)
    @ApiOperation({ summary: 'Get the total number of devices' })
    @ApiResponse({
        status: 200,
        description: 'The total number of devices.',
        type: DeviceCountResponseDto,
    })
    @ApiResponse({ status: 403, description: 'Forbidden.', type: ErrorResponseDto })
    async getDeviceCount(@Scope() scope: DataScope): Promise<DeviceCountResponseDto> {
        const count = await this.deviceService.getDeviceCount(scope);
        return { count };
    }

    @Get('discover')
    @Permissions(PERMISSIONS.DEVICE.CREATE)
    @ApiOperation({ summary: 'Discover devices on the network' })
    @ApiResponse({
        status: 200,
        description: 'A list of discovered devices.',
    })
    @ApiResponse({ status: 403, description: 'Forbidden.', type: ErrorResponseDto })
    async discoverDevices(@Scope() scope: DataScope): Promise<DeviceDiscoveryResponseDto> {
        return this.deviceService.discoverDevices(scope);
    }

    @Get('branch/:branchId')
    @Permissions(PERMISSIONS.DEVICE.READ_ALL)
    @ApiOperation({ summary: 'Get all devices for a specific branch' })
    @ApiParam({ name: 'branchId', description: 'ID of the branch' })
    @ApiResponse({
        status: 200,
        description: 'A list of devices for the branch.',
        type: [DeviceResponseDto],
    })
    @ApiResponse({ status: 403, description: 'Forbidden.', type: ErrorResponseDto })
    @ApiResponse({ status: 404, description: 'Branch not found.', type: ErrorResponseDto })
    async getDevicesByBranch(
        @Param('branchId') branchId: string,
        @Scope() scope: DataScope
    ): Promise<DeviceResponseDto[]> {
        const devices = await this.deviceService.getDevicesByBranch(branchId, scope);
        return devices.map(device => plainToClass(DeviceResponseDto, device));
    }

    @Get('branch/:branchId/count')
    @Permissions(PERMISSIONS.DEVICE.READ_ALL)
    @ApiOperation({ summary: 'Get the number of devices in a specific branch' })
    @ApiParam({ name: 'branchId', description: 'ID of the branch' })
    @ApiResponse({
        status: 200,
        description: 'The number of devices in the branch.',
        type: DeviceCountResponseDto,
    })
    @ApiResponse({ status: 403, description: 'Forbidden.', type: ErrorResponseDto })
    @ApiResponse({ status: 404, description: 'Branch not found.', type: ErrorResponseDto })
    async getDeviceCountByBranch(
        @Param('branchId') branchId: string,
        @Scope() scope: DataScope
    ): Promise<DeviceCountResponseDto> {
        const count = await this.deviceService.getDeviceCountByBranch(branchId, scope);
        return { count };
    }

    @Get('identifier/:identifier')
    @Permissions(PERMISSIONS.DEVICE.READ_ALL)
    @ApiOperation({ summary: 'Get a device by its unique identifier' })
    @ApiParam({ name: 'identifier', description: 'Unique identifier of the device' })
    @ApiResponse({ status: 200, description: 'The device details.', type: DeviceResponseDto })
    @ApiResponse({ status: 403, description: 'Forbidden.', type: ErrorResponseDto })
    @ApiResponse({ status: 404, description: 'Device not found.', type: ErrorResponseDto })
    async getDeviceByIdentifier(
        @Param('identifier') identifier: string,
        @Scope() scope: DataScope
    ): Promise<DeviceResponseDto> {
        const device = await this.deviceService.getDeviceByIdentifier(identifier, scope);
        if (!device) {
            throw new Error('Device not found');
        }
        return plainToClass(DeviceResponseDto, device);
    }

    @Get(':id')
    @Permissions(PERMISSIONS.DEVICE.READ_ALL)
    @ApiOperation({ summary: 'Get a specific device by ID' })
    @ApiParam({ name: 'id', description: 'ID of the device' })
    @ApiResponse({ status: 200, description: 'The device details.', type: DeviceResponseDto })
    @ApiResponse({ status: 403, description: 'Forbidden.', type: ErrorResponseDto })
    @ApiResponse({ status: 404, description: 'Device not found.', type: ErrorResponseDto })
    async getDeviceById(
        @Param('id') id: string,
        @Scope() scope: DataScope
    ): Promise<DeviceResponseDto> {
        const device = await this.deviceService.getDeviceById(id, scope);
        if (!device) {
            throw new Error('Device not found');
        }
        return plainToClass(DeviceResponseDto, device);
    }

    @Get(':id/stats')
    @Permissions(PERMISSIONS.DEVICE.READ_ALL)
    @ApiOperation({ summary: 'Get statistics for a specific device' })
    @ApiParam({ name: 'id', description: 'ID of the device' })
    @ApiResponse({
        status: 200,
        description: 'The device statistics.',
        type: DeviceStatsResponseDto,
    })
    @ApiResponse({ status: 403, description: 'Forbidden.', type: ErrorResponseDto })
    @ApiResponse({ status: 404, description: 'Device not found.', type: ErrorResponseDto })
    async getDeviceWithStats(
        @Param('id') id: string,
        @Scope() scope: DataScope
    ): Promise<DeviceStatsResponseDto> {
        return this.deviceService.getDeviceWithStats(id, scope);
    }

    @Get(':id/health')
    @Permissions(PERMISSIONS.DEVICE.READ_ALL)
    @ApiOperation({ summary: 'Get the health status of a specific device' })
    @ApiParam({ name: 'id', description: 'ID of the device' })
    @ApiResponse({
        status: 200,
        description: 'The device health status.',
        type: DeviceHealthResponseDto,
    })
    @ApiResponse({ status: 403, description: 'Forbidden.', type: ErrorResponseDto })
    @ApiResponse({ status: 404, description: 'Device not found.', type: ErrorResponseDto })
    async getDeviceHealth(
        @Param('id') id: string,
        @Scope() scope: DataScope
    ): Promise<DeviceHealthResponseDto> {
        return this.deviceService.getDeviceHealth(id, scope);
    }

    @Post(':id/test-connection')
    @Permissions(PERMISSIONS.DEVICE.MANAGE_MANAGED)
    @ApiOperation({ summary: 'Test the connection to a device' })
    @ApiParam({ name: 'id', description: 'ID of the device' })
    @ApiResponse({
        status: 200,
        description: 'Connection test result.',
        type: TestConnectionResponseDto,
    })
    @ApiResponse({ status: 403, description: 'Forbidden.', type: ErrorResponseDto })
    @ApiResponse({ status: 404, description: 'Device not found.', type: ErrorResponseDto })
    async testDeviceConnection(
        @Param('id') id: string,
        @Scope() scope: DataScope
    ): Promise<TestConnectionResponseDto> {
        return this.deviceService.testDeviceConnection(id, scope);
    }

    @Post(':id/command')
    @Permissions(PERMISSIONS.DEVICE.MANAGE_MANAGED)
    @ApiOperation({ summary: 'Send a command to a device' })
    @ApiParam({ name: 'id', description: 'ID of the device' })
    @ApiBody({ type: DeviceCommandDto })
    @ApiResponse({
        status: 200,
        description: 'The result of the command.',
        type: CommandResponseDto,
    })
    @ApiResponse({ status: 400, description: 'Invalid command.', type: ErrorResponseDto })
    @ApiResponse({ status: 403, description: 'Forbidden.', type: ErrorResponseDto })
    @ApiResponse({ status: 404, description: 'Device not found.', type: ErrorResponseDto })
    async sendDeviceCommand(
        @Param('id') id: string,
        @Body() commandDto: DeviceCommandDto,
        @User() user: UserContext,
        @Scope() scope: DataScope
    ): Promise<CommandResponseDto> {
        return this.deviceService.sendDeviceCommand(
            id,
            {
                command: commandDto.command,
                parameters: commandDto.parameters,
                timeout: commandDto.timeout,
            },
            scope,
            user.sub
        );
    }

    @Patch(':id')
    @Permissions(PERMISSIONS.DEVICE.UPDATE_MANAGED)
    @ApiOperation({ summary: 'Update a device' })
    @ApiParam({ name: 'id', description: 'ID of the device to update' })
    @ApiBody({ type: UpdateDeviceDto })
    @ApiResponse({
        status: 200,
        description: 'The device has been successfully updated.',
        type: DeviceResponseDto,
    })
    @ApiResponse({ status: 400, description: 'Invalid input.', type: ErrorResponseDto })
    @ApiResponse({ status: 403, description: 'Forbidden.', type: ErrorResponseDto })
    @ApiResponse({ status: 404, description: 'Device not found.', type: ErrorResponseDto })
    async updateDevice(
        @Param('id') id: string,
        @Body() updateDeviceDto: UpdateDeviceDto,
        @User() user: UserContext,
        @Scope() scope: DataScope
    ): Promise<DeviceResponseDto> {
        const device = await this.deviceService.updateDevice(id, updateDeviceDto, scope, user.sub);
        return plainToClass(DeviceResponseDto, device);
    }

    @Patch(':id/status')
    @Permissions(PERMISSIONS.DEVICE.UPDATE_MANAGED)
    @ApiOperation({ summary: 'Toggle the active status of a device' })
    @ApiParam({ name: 'id', description: 'ID of the device' })
    @ApiBody({
        schema: { type: 'object', properties: { isActive: { type: 'boolean' } } },
    })
    @ApiResponse({
        status: 200,
        description: 'The device status has been updated.',
        type: DeviceResponseDto,
    })
    @ApiResponse({ status: 403, description: 'Forbidden.', type: ErrorResponseDto })
    @ApiResponse({ status: 404, description: 'Device not found.', type: ErrorResponseDto })
    async toggleDeviceStatus(
        @Param('id') id: string,
        @Body('isActive') isActive: boolean,
        @User() user: UserContext,
        @Scope() scope: DataScope
    ): Promise<DeviceResponseDto> {
        const device = await this.deviceService.toggleDeviceStatus(id, isActive, scope, user.sub);
        return plainToClass(DeviceResponseDto, device);
    }

    @Post(':id/control')
    @Permissions(PERMISSIONS.DEVICE.MANAGE_MANAGED)
    @ApiOperation({ summary: 'Control device actions (open door, reboot, etc.)' })
    @ApiParam({ name: 'id', description: 'ID of the device' })
    @ApiBody({ type: DeviceControlDto })
    @ApiResponse({
        status: 200,
        description: 'Device control result.',
        type: CommandResponseDto,
    })
    @ApiResponse({ status: 400, description: 'Invalid control action.', type: ErrorResponseDto })
    @ApiResponse({ status: 403, description: 'Forbidden.', type: ErrorResponseDto })
    @ApiResponse({ status: 404, description: 'Device not found.', type: ErrorResponseDto })
    async controlDevice(
        @Param('id') id: string,
        @Body() controlDto: DeviceControlDto,
        @User() user: UserContext,
        @Scope() scope: DataScope
    ): Promise<CommandResponseDto> {
        return this.deviceService.controlDevice(
            id,
            {
                action: controlDto.action,
                parameters: controlDto.parameters,
                timeout: controlDto.timeout,
            },
            scope,
            user.sub
        );
    }

    @Post(':id/sync-employees')
    @Permissions(PERMISSIONS.DEVICE.MANAGE_MANAGED)
    @ApiOperation({ summary: 'Sync employees to device' })
    @ApiParam({ name: 'id', description: 'ID of the device' })
    @ApiBody({ type: DeviceSyncEmployeesDto })
    @ApiResponse({
        status: 200,
        description: 'Employee sync result.',
        type: SyncStatusResponseDto,
    })
    @ApiResponse({ status: 400, description: 'Invalid sync parameters.', type: ErrorResponseDto })
    @ApiResponse({ status: 403, description: 'Forbidden.', type: ErrorResponseDto })
    @ApiResponse({ status: 404, description: 'Device not found.', type: ErrorResponseDto })
    async syncEmployees(
        @Param('id') id: string,
        @Body() syncDto: DeviceSyncEmployeesDto,
        @User() user: UserContext,
        @Scope() scope: DataScope
    ): Promise<SyncStatusResponseDto> {
        return this.deviceService.syncEmployeesToDevice(
            id,
            {
                employeeIds: syncDto.employeeIds,
                departmentId: syncDto.departmentId,
                branchId: syncDto.branchId,
                forceSync: syncDto.forceSync,
                removeMissing: syncDto.removeMissing,
            },
            scope,
            user.sub
        );
    }

    @Get(':id/sync-status')
    @Permissions(PERMISSIONS.DEVICE.READ_ALL)
    @ApiOperation({ summary: 'Get employee sync status for device' })
    @ApiParam({ name: 'id', description: 'ID of the device' })
    @ApiResponse({
        status: 200,
        description: 'Employee sync status.',
        type: SyncStatusResponseDto,
    })
    @ApiResponse({ status: 403, description: 'Forbidden.', type: ErrorResponseDto })
    @ApiResponse({ status: 404, description: 'Device not found.', type: ErrorResponseDto })
    async getSyncStatus(
        @Param('id') id: string,
        @Scope() scope: DataScope
    ): Promise<SyncStatusResponseDto> {
        return this.deviceService.getEmployeeSyncStatus(id, scope);
    }

    @Post(':id/retry-failed-syncs')
    @Permissions(PERMISSIONS.DEVICE.MANAGE_MANAGED)
    @ApiOperation({ summary: 'Retry failed employee syncs for device' })
    @ApiParam({ name: 'id', description: 'ID of the device' })
    @ApiResponse({
        status: 200,
        description: 'Retry sync result.',
        type: RetrySyncResponseDto,
    })
    @ApiResponse({ status: 403, description: 'Forbidden.', type: ErrorResponseDto })
    @ApiResponse({ status: 404, description: 'Device not found.', type: ErrorResponseDto })
    async retryFailedSyncs(
        @Param('id') id: string,
        @User() user: UserContext,
        @Scope() scope: DataScope
    ): Promise<RetrySyncResponseDto> {
        return this.deviceService.retryFailedSyncs(id, scope, user.sub);
    }

    @Get(':id/configuration')
    @Permissions(PERMISSIONS.DEVICE.READ_ALL)
    @ApiOperation({ summary: 'Get device configuration' })
    @ApiParam({ name: 'id', description: 'ID of the device' })
    @ApiResponse({
        status: 200,
        description: 'Device configuration.',
        type: DeviceConfigurationResponseDto,
    })
    @ApiResponse({ status: 403, description: 'Forbidden.', type: ErrorResponseDto })
    @ApiResponse({ status: 404, description: 'Device not found.', type: ErrorResponseDto })
    async getDeviceConfiguration(
        @Param('id') id: string,
        @Scope() scope: DataScope
    ): Promise<DeviceConfigurationResponseDto> {
        return this.deviceService.getDeviceConfiguration(id, scope);
    }

    @Post(':id/configuration')
    @Permissions(PERMISSIONS.DEVICE.MANAGE_MANAGED)
    @ApiOperation({ summary: 'Create device configuration' })
    @ApiParam({ name: 'id', description: 'ID of the device' })
    @ApiResponse({
        status: 201,
        description: 'Device configuration created.',
        type: DeviceConfigurationResponseDto,
    })
    @ApiResponse({ status: 400, description: 'Invalid configuration.', type: ErrorResponseDto })
    @ApiResponse({ status: 403, description: 'Forbidden.', type: ErrorResponseDto })
    @ApiResponse({ status: 404, description: 'Device not found.', type: ErrorResponseDto })
    async createDeviceConfiguration(
        @Param('id') id: string,
        @Body() configData: any,
        @User() user: UserContext,
        @Scope() scope: DataScope
    ): Promise<DeviceConfigurationResponseDto> {
        return this.deviceService.createDeviceConfiguration(id, configData, scope, user.sub);
    }

    @Patch(':id/configuration')
    @Permissions(PERMISSIONS.DEVICE.MANAGE_MANAGED)
    @ApiOperation({ summary: 'Update device configuration' })
    @ApiParam({ name: 'id', description: 'ID of the device' })
    @ApiResponse({
        status: 200,
        description: 'Device configuration updated.',
        type: DeviceConfigurationResponseDto,
    })
    @ApiResponse({ status: 400, description: 'Invalid configuration.', type: ErrorResponseDto })
    @ApiResponse({ status: 403, description: 'Forbidden.', type: ErrorResponseDto })
    @ApiResponse({ status: 404, description: 'Device not found.', type: ErrorResponseDto })
    async updateDeviceConfiguration(
        @Param('id') id: string,
        @Body() configData: any,
        @User() user: UserContext,
        @Scope() scope: DataScope
    ): Promise<DeviceConfigurationResponseDto> {
        return this.deviceService.updateDeviceConfiguration(id, configData, scope, user.sub);
    }

    @Delete(':id/configuration')
    @Permissions(PERMISSIONS.DEVICE.MANAGE_MANAGED)
    @ApiOperation({ summary: 'Delete device configuration' })
    @ApiParam({ name: 'id', description: 'ID of the device' })
    @ApiResponse({ status: 204, description: 'Device configuration deleted.' })
    @ApiResponse({ status: 403, description: 'Forbidden.', type: ErrorResponseDto })
    @ApiResponse({ status: 404, description: 'Device not found.', type: ErrorResponseDto })
    async deleteDeviceConfiguration(
        @Param('id') id: string,
        @User() user: UserContext,
        @Scope() scope: DataScope
    ): Promise<void> {
        await this.deviceService.deleteDeviceConfiguration(id, scope, user.sub);
    }

    @Delete(':id')
    @Permissions(PERMISSIONS.DEVICE.UPDATE_MANAGED)
    @HttpCode(HttpStatus.NO_CONTENT)
    @ApiOperation({ summary: 'Delete a device' })
    @ApiParam({ name: 'id', description: 'ID of the device to delete' })
    @ApiResponse({ status: 204, description: 'The device has been successfully deleted.' })
    @ApiResponse({ status: 403, description: 'Forbidden.', type: ErrorResponseDto })
    @ApiResponse({ status: 404, description: 'Device not found.', type: ErrorResponseDto })
    async deleteDevice(
        @Param('id') id: string,
        @User() user: UserContext,
        @Scope() scope: DataScope
    ): Promise<void> {
        await this.deviceService.deleteDevice(id, scope, user.sub);
    }

    // Device Template Endpoints
    @Post('templates')
    @Permissions(PERMISSIONS.DEVICE.CREATE)
    @ApiOperation({ summary: 'Create a device template' })
    @ApiBody({ type: CreateDeviceTemplateDto })
    @ApiResponse({ status: 201, description: 'Device template created.' })
    @ApiResponse({ status: 400, description: 'Invalid template data.', type: ErrorResponseDto })
    @ApiResponse({ status: 403, description: 'Forbidden.', type: ErrorResponseDto })
    async createTemplate(
        @Body() templateData: CreateDeviceTemplateDto,
        @User() user: UserContext,
        @Scope() scope: DataScope
    ) {
        return this.deviceService.createDeviceTemplate(templateData, scope, user.sub);
    }

    @Get('templates')
    @Permissions(PERMISSIONS.DEVICE.READ_ALL)
    @ApiOperation({ summary: 'Get all device templates' })
    @ApiResponse({ status: 200, description: 'List of device templates.' })
    @ApiResponse({ status: 403, description: 'Forbidden.', type: ErrorResponseDto })
    async getTemplates(@Scope() scope: DataScope) {
        return this.deviceService.getDeviceTemplates(scope);
    }

    @Get('templates/:id')
    @Permissions(PERMISSIONS.DEVICE.READ_ALL)
    @ApiOperation({ summary: 'Get a specific device template' })
    @ApiParam({ name: 'id', description: 'ID of the template' })
    @ApiResponse({ status: 200, description: 'Device template details.' })
    @ApiResponse({ status: 403, description: 'Forbidden.', type: ErrorResponseDto })
    @ApiResponse({ status: 404, description: 'Template not found.', type: ErrorResponseDto })
    async getTemplateById(@Param('id') id: string, @Scope() scope: DataScope) {
        return this.deviceService.getDeviceTemplateById(id, scope);
    }

    @Patch('templates/:id')
    @Permissions(PERMISSIONS.DEVICE.UPDATE_MANAGED)
    @ApiOperation({ summary: 'Update a device template' })
    @ApiParam({ name: 'id', description: 'ID of the template' })
    @ApiBody({ type: UpdateDeviceTemplateDto })
    @ApiResponse({ status: 200, description: 'Device template updated.' })
    @ApiResponse({ status: 400, description: 'Invalid template data.', type: ErrorResponseDto })
    @ApiResponse({ status: 403, description: 'Forbidden.', type: ErrorResponseDto })
    @ApiResponse({ status: 404, description: 'Template not found.', type: ErrorResponseDto })
    async updateTemplate(
        @Param('id') id: string,
        @Body() templateData: UpdateDeviceTemplateDto,
        @User() user: UserContext,
        @Scope() scope: DataScope
    ) {
        return this.deviceService.updateDeviceTemplate(id, templateData, scope, user.sub);
    }

    @Delete('templates/:id')
    @Permissions(PERMISSIONS.DEVICE.UPDATE_MANAGED)
    @HttpCode(HttpStatus.NO_CONTENT)
    @ApiOperation({ summary: 'Delete a device template' })
    @ApiParam({ name: 'id', description: 'ID of the template' })
    @ApiResponse({ status: 204, description: 'Device template deleted.' })
    @ApiResponse({ status: 403, description: 'Forbidden.', type: ErrorResponseDto })
    @ApiResponse({ status: 404, description: 'Template not found.', type: ErrorResponseDto })
    async deleteTemplate(
        @Param('id') id: string,
        @User() user: UserContext,
        @Scope() scope: DataScope
    ): Promise<void> {
        await this.deviceService.deleteDeviceTemplate(id, scope, user.sub);
    }

    @Post(':id/apply-template/:templateId')
    @Permissions(PERMISSIONS.DEVICE.MANAGE_MANAGED)
    @ApiOperation({ summary: 'Apply a template to a device' })
    @ApiParam({ name: 'id', description: 'ID of the device' })
    @ApiParam({ name: 'templateId', description: 'ID of the template' })
    @ApiResponse({ status: 200, description: 'Template applied to device.' })
    @ApiResponse({ status: 403, description: 'Forbidden.', type: ErrorResponseDto })
    @ApiResponse({
        status: 404,
        description: 'Device or template not found.',
        type: ErrorResponseDto,
    })
    async applyTemplateToDevice(
        @Param('id') id: string,
        @Param('templateId') templateId: string,
        @User() user: UserContext,
        @Scope() scope: DataScope
    ) {
        return this.deviceService.applyTemplateToDevice(templateId, id, scope, user.sub);
    }
}<|MERGE_RESOLUTION|>--- conflicted
+++ resolved
@@ -30,6 +30,7 @@
     DeviceConfigurationResponseDto,
     DeviceControlDto,
     DeviceCountResponseDto,
+    DeviceDiscoveryResponseDto,
     DeviceDiscoveryTestDto,
     DeviceHealthResponseDto,
     DeviceResponseDto,
@@ -55,38 +56,6 @@
 export class DeviceController {
     constructor(private readonly deviceService: DeviceService) {}
 
-<<<<<<< HEAD
-=======
-    private mapDeviceToResponse(device: any): DeviceResponseDto {
-        return {
-            id: device.id,
-            organizationId: device.organizationId,
-            branchId: device.branchId,
-            departmentId: device.departmentId,
-            name: device.name,
-            type: device.type,
-            deviceIdentifier: device.deviceIdentifier,
-            host: device.host,
-            username: device.username,
-            port: device.port,
-            protocol: device.protocol,
-            macAddress: device.macAddress,
-            manufacturer: device.manufacturer,
-            model: device.model,
-            firmware: device.firmware,
-            description: device.description,
-            status: device.status,
-            isActive: device.isActive,
-            lastSeen: device.lastSeen,
-            timeout: device.timeout || 5000,
-            retryAttempts: device.retryAttempts || 3,
-            keepAlive: device.keepAlive || true,
-            createdAt: device.createdAt,
-            updatedAt: device.updatedAt,
-        };
-    }
-
->>>>>>> c755640b
     @Post()
     @Permissions(PERMISSIONS.DEVICE.CREATE)
     @ApiOperation({ summary: 'Create a new device' })
@@ -144,22 +113,6 @@
     @ApiOperation({
         summary: 'Discover device information',
         description: 'Test connection and discover device information without creating the device.',
-<<<<<<< HEAD
-=======
-    })
-    @ApiBody({
-        schema: {
-            type: 'object',
-            required: ['host', 'port', 'username', 'password'],
-            properties: {
-                host: { type: 'string', description: 'Device IP address' },
-                port: { type: 'number', description: 'Device port' },
-                username: { type: 'string', description: 'Device username' },
-                password: { type: 'string', description: 'Device password' },
-                protocol: { type: 'string', description: 'Protocol (HTTP/HTTPS)', default: 'HTTP' },
-            },
-        },
->>>>>>> c755640b
     })
     @ApiBody({ type: DeviceDiscoveryTestDto })
     @ApiResponse({
@@ -351,7 +304,8 @@
         @Param('id') id: string,
         @Scope() scope: DataScope
     ): Promise<DeviceStatsResponseDto> {
-        return this.deviceService.getDeviceWithStats(id, scope);
+        const deviceWithStats = await this.deviceService.getDeviceWithStats(id, scope);
+        return plainToClass(DeviceStatsResponseDto, deviceWithStats);
     }
 
     @Get(':id/health')
@@ -547,7 +501,8 @@
         @Param('id') id: string,
         @Scope() scope: DataScope
     ): Promise<SyncStatusResponseDto> {
-        return this.deviceService.getEmployeeSyncStatus(id, scope);
+        const stats = await this.deviceService.getEmployeeSyncStatus(id, scope);
+        return plainToClass(SyncStatusResponseDto, stats);
     }
 
     @Post(':id/retry-failed-syncs')
@@ -566,7 +521,8 @@
         @User() user: UserContext,
         @Scope() scope: DataScope
     ): Promise<RetrySyncResponseDto> {
-        return this.deviceService.retryFailedSyncs(id, scope, user.sub);
+        const stats = await this.deviceService.retryFailedSyncs(id, scope, user.sub);
+        return plainToClass(RetrySyncResponseDto, stats);
     }
 
     @Get(':id/configuration')
