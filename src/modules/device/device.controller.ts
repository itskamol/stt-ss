--- conflicted
+++ resolved
@@ -130,10 +130,6 @@
         @Body() simplifiedInfo: SimplifiedDeviceCreationDto,
         @User() user: UserContext,
         @Scope() scope: DataScope
-<<<<<<< HEAD
-    ): Promise<Device> {
-        return this.deviceService.createDeviceWithSimplifiedInfo(simplifiedInfo, scope, user.sub);
-=======
     ): Promise<DeviceResponseDto> {
         const device = await this.deviceService.createDevice(
             simplifiedInfo,
@@ -142,7 +138,6 @@
             { preScan: true }
         );
         return plainToClass(DeviceResponseDto, device);
->>>>>>> 1a15c6e1
     }
 
     @Get()
@@ -220,17 +215,12 @@
     async getDeviceByIdentifier(
         @Param('identifier') identifier: string,
         @Scope() scope: DataScope
-<<<<<<< HEAD
-    ): Promise<Device> {
-        return this.deviceService.getDeviceByIdentifier(identifier, scope);
-=======
     ): Promise<DeviceResponseDto> {
         const device = await this.deviceService.getDeviceBySerialNumber(identifier, scope);
         if (!device) {
             throw new Error('Device not found');
         }
         return plainToClass(DeviceResponseDto, device);
->>>>>>> 1a15c6e1
     }
 
     @Get(':id')
