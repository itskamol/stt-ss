--- conflicted
+++ resolved
@@ -100,10 +100,7 @@
             const createDto: CreateDeviceDto = {
                 name: 'Main Door Reader',
                 type: DeviceType.CARD_READER,
-<<<<<<< HEAD
-=======
                 serialNumber: 'READER-001',
->>>>>>> 1a15c6e1
                 branchId: 'branch-123',
                 host: '192.168.1.100',
                 description: 'Main entrance card reader',
@@ -172,9 +169,6 @@
                 'READER-001',
                 mockDataScope
             );
-<<<<<<< HEAD
-            expect(result.id).toBe(mockDevice.id);
-=======
             expect(result.serialNumber).toBe(mockDevice.serialNumber);
         });
 
@@ -184,7 +178,6 @@
             await expect(
                 controller.getDeviceByIdentifier('NONEXISTENT', mockDataScope)
             ).rejects.toThrow();
->>>>>>> 1a15c6e1
         });
     });
 
