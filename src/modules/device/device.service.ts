import {
    BadRequestException,
    ConflictException,
    Injectable,
    NotFoundException,
} from '@nestjs/common';
import { Device, DeviceProtocol } from '@prisma/client';
import { DeviceRepository } from './device.repository';
import { DeviceConfigurationService } from './device-configuration.service';
import { EmployeeSyncService } from './employee-sync.service';
import { DeviceAdapterStrategy } from './device-adapter.strategy';
import { LoggerService } from '@/core/logger';
import { DatabaseUtil } from '@/shared/utils';
import {
    CreateDeviceConfigurationDto,
    CreateDeviceDto,
    CreateDeviceTemplateDto,
    DeviceControlDto,
    DeviceSyncEmployeesDto,
    UpdateDeviceConfigurationDto,
    UpdateDeviceDto,
    UpdateDeviceTemplateDto,
} from '@/shared/dto';
import { DataScope } from '@/shared/interfaces';
<<<<<<< HEAD
import { DeviceCommand } from '@/shared/adapters/device.adapter';
=======
import { EncryptionService } from '@/shared/services/encryption.service';
import { DeviceCommand } from '@/modules/integrations/adapters';
>>>>>>> a70496cf

@Injectable()
export class DeviceService {
    constructor(
        private readonly deviceRepository: DeviceRepository,
        private readonly deviceConfigurationService: DeviceConfigurationService,
        private readonly employeeSyncService: EmployeeSyncService,
        private readonly deviceAdapterStrategy: DeviceAdapterStrategy,
        private readonly logger: LoggerService,
<<<<<<< HEAD
    ) {}
=======
        private readonly encryptionService: EncryptionService
    ) { }
>>>>>>> a70496cf

    /**
     * Create device connection config from device entity
     */
    private createDeviceConfig(device: Device) {
        return {
            type: device.type,
            protocol: device.protocol,
            host: device.ipAddress,
            port: device.port,
            username: device.username,
            password: device.password,
<<<<<<< HEAD
            brand: device.model?.toLowerCase().includes('hikvision') ? 'hikvision' : 
                   device.model?.toLowerCase().includes('zkteco') ? 'zkteco' :
                   device.model?.toLowerCase().includes('dahua') ? 'dahua' : 'unknown',
            model: device.model
        };
    }

    /**
     * Create a new device
=======
            brand: device.model?.toLowerCase().includes('hikvision')
                ? 'hikvision'
                : device.model?.toLowerCase().includes('zkteco')
                    ? 'zkteco'
                    : device.model?.toLowerCase().includes('dahua')
                        ? 'dahua'
                        : 'unknown',
            model: device.model,
        };
    }

    /**
     * Auto-discover device information from connection details
     */
    async discoverDeviceInfo(connectionDetails: {
        ipAddress: string;
        port: number;
        username: string;
        password: string;
        protocol?: DeviceProtocol;
    }) {
        try {
            this.logger.debug('Starting device auto-discovery', {
                ipAddress: connectionDetails.ipAddress,
                port: connectionDetails.port,
            });

            // Create temporary device config for discovery
            const tempDeviceConfig = {
                type: 'ACCESS_CONTROL' as any,
                protocol: connectionDetails.protocol || 'HTTP',
                host: connectionDetails.ipAddress,
                port: connectionDetails.port,
                username: connectionDetails.username,
                password: connectionDetails.password,
                brand: 'unknown',
                model: 'unknown',
            };

            // Try to get device information using adapter
            const deviceInfo = await this.deviceAdapterStrategy.getDeviceInfo(
                `temp_${connectionDetails.ipAddress}`,
                tempDeviceConfig
            );

            // Extract device details
            const discoveredInfo = {
                manufacturer: this.extractManufacturer(deviceInfo),
                model: deviceInfo.name || 'Unknown Model',
                firmware: deviceInfo.firmwareVersion || 'Unknown',
                macAddress: this.extractMacAddress(deviceInfo),
                deviceIdentifier: deviceInfo.id || `${connectionDetails.ipAddress}_${Date.now()}`,
                capabilities: deviceInfo.capabilities || [],
                status: deviceInfo.status || 'UNKNOWN',
            };

            this.logger.debug('Device auto-discovery completed', {
                ipAddress: connectionDetails.ipAddress,
                discoveredInfo,
            });

            return discoveredInfo;
        } catch (error) {
            this.logger.warn('Device auto-discovery failed, using defaults', {
                ipAddress: connectionDetails.ipAddress,
                error: error.message,
            });

            // Return default values if discovery fails
            return {
                manufacturer: 'Unknown',
                model: 'Unknown Model',
                firmware: 'Unknown',
                macAddress: null,
                deviceIdentifier: `${connectionDetails.ipAddress}_${Date.now()}`,
                capabilities: [],
                status: 'UNKNOWN',
            };
        }
    }

    /**
     * Extract manufacturer from device info
     */
    private extractManufacturer(deviceInfo: any): string {
        const name = (deviceInfo.name || '').toLowerCase();
        const type = (deviceInfo.type || '').toLowerCase();

        if (name.includes('hikvision') || type.includes('hikvision')) {
            return 'Hikvision';
        }
        if (name.includes('zkteco') || type.includes('zkteco')) {
            return 'ZKTeco';
        }
        if (name.includes('dahua') || type.includes('dahua')) {
            return 'Dahua';
        }
        if (name.includes('suprema') || type.includes('suprema')) {
            return 'Suprema';
        }
        if (name.includes('anviz') || type.includes('anviz')) {
            return 'Anviz';
        }

        return 'Unknown';
    }

    /**
     * Extract MAC address from device info
     */
    private extractMacAddress(deviceInfo: any): string | null {
        // Try to extract MAC address from various possible fields
        if (deviceInfo.macAddress) {
            return deviceInfo.macAddress;
        }
        if (deviceInfo.networkInfo?.macAddress) {
            return deviceInfo.networkInfo.macAddress;
        }
        if (deviceInfo.hardware?.macAddress) {
            return deviceInfo.hardware.macAddress;
        }

        return null;
    }

    /**
     * Create a new device with auto-discovery
>>>>>>> a70496cf
     */
    async createDevice(
        createDeviceDto: CreateDeviceDto,
        scope: DataScope,
        createdByUserId: string,
        correlationId?: string
    ): Promise<Device> {
        try {
            // Validate that the branch is accessible within the scope
            if (scope.branchIds && !scope.branchIds.includes(createDeviceDto.branchId)) {
                throw new BadRequestException('Branch not accessible within your scope');
            }

            // Auto-discover device information if not provided
            let deviceData = { ...createDeviceDto };

            if (!deviceData.manufacturer || !deviceData.model || !deviceData.firmware) {
                this.logger.debug('Auto-discovering device information', {
                    ipAddress: deviceData.ipAddress,
                    port: deviceData.port,
                });

                const discoveredInfo = await this.discoverDeviceInfo({
                    ipAddress: deviceData.ipAddress,
                    port: deviceData.port,
                    username: deviceData.username,
                    password: deviceData.password,
                    protocol: deviceData.protocol,
                });

                // Fill in missing information with discovered data
                deviceData = {
                    ...deviceData,
                    manufacturer: deviceData.manufacturer || discoveredInfo.manufacturer,
                    model: deviceData.model || discoveredInfo.model,
                    firmware: deviceData.firmware || discoveredInfo.firmware,
                    macAddress: deviceData.macAddress || discoveredInfo.macAddress,
                    deviceIdentifier: deviceData.deviceIdentifier || discoveredInfo.deviceIdentifier,
                };

                this.logger.debug('Device information auto-filled', {
                    original: createDeviceDto,
                    enhanced: deviceData,
                });
            }

            // Check if device with same MAC address already exists (if provided)
            if (deviceData.macAddress) {
                const existingDevice = await this.deviceRepository.findByMacAddress(
                    deviceData.macAddress,
                    scope
                );

                if (existingDevice) {
                    throw new ConflictException('Device with this MAC address already exists');
                }
            }

            // Check if device identifier already exists
            if (deviceData.deviceIdentifier) {
                const existingByIdentifier = await this.deviceRepository.findByDeviceIdentifier(
                    deviceData.deviceIdentifier,
                    scope
                );

                if (existingByIdentifier) {
                    // Generate a unique identifier if the discovered one already exists
                    deviceData.deviceIdentifier = `${deviceData.ipAddress}_${Date.now()}`;
                }
            }

            deviceData.password = this.encryptionService.encrypt(deviceData.password);

            const device = await this.deviceRepository.create(deviceData, scope);

            this.logger.logUserAction(createdByUserId, 'DEVICE_CREATED', {
                deviceId: device.id,
                deviceName: device.name,
                deviceType: device.type,
                branchId: device.branchId,
                macAddress: device.macAddress,
                manufacturer: device.manufacturer,
                model: device.model,
                autoDiscovered: !createDeviceDto.manufacturer || !createDeviceDto.model,
                organizationId: scope.organizationId,
                correlationId,
            });

            return device;
        } catch (error) {
            if (DatabaseUtil.isUniqueConstraintError(error)) {
                const fields = DatabaseUtil.getUniqueConstraintFields(error);
                throw new ConflictException(`Device with this ${fields.join(', ')} already exists`);
            }
            throw error;
        }
    }

    /**
     * Create device with minimal information (auto-discovery enabled)
     */
    async createDeviceWithAutoDiscovery(
        basicInfo: {
            name: string;
            ipAddress: string;
            port: number;
            username: string;
            password: string;
            branchId: string;
            organizationId: string;
            departmentId?: string;
            protocol?: string;
            description?: string;
        },
        scope: DataScope,
        createdByUserId: string,
        correlationId?: string
    ): Promise<Device> {
        this.logger.debug('Creating device with auto-discovery', {
            name: basicInfo.name,
            ipAddress: basicInfo.ipAddress,
            port: basicInfo.port,
        });

        // Discover device information
        const discoveredInfo = await this.discoverDeviceInfo({
            ipAddress: basicInfo.ipAddress,
            port: basicInfo.port,
            username: basicInfo.username,
            password: basicInfo.password,
            protocol: basicInfo.protocol as DeviceProtocol,
        });

        // Create full device DTO with discovered information
        const createDeviceDto: CreateDeviceDto = {
            name: basicInfo.name,
            type: 'ACCESS_CONTROL' as any,
            deviceIdentifier: discoveredInfo.deviceIdentifier,
            ipAddress: basicInfo.ipAddress,
            username: basicInfo.username,
            password: basicInfo.password,
            port: basicInfo.port,
            protocol: (basicInfo.protocol as DeviceProtocol) || DeviceProtocol.HTTP,
            macAddress: discoveredInfo.macAddress,
            manufacturer: discoveredInfo.manufacturer,
            model: discoveredInfo.model,
            firmware: discoveredInfo.firmware,
            description: basicInfo.description || `Auto-discovered ${discoveredInfo.manufacturer} device`,
            branchId: basicInfo.branchId,
            isActive: true,
            timeout: 5000,
            retryAttempts: 3,
            keepAlive: true,
        };

        return this.createDevice(createDeviceDto, scope, createdByUserId, correlationId);
    }

    /**
     * Get all devices (scoped to managed branches)
     */
    async getDevices(scope: DataScope): Promise<Device[]> {
        return this.deviceRepository.findMany({}, scope);
    }

    /**
     * Get devices by branch
     */
    async getDevicesByBranch(branchId: string, scope: DataScope): Promise<Device[]> {
        // Validate branch access
        if (scope.branchIds && !scope.branchIds.includes(branchId)) {
            throw new BadRequestException('Branch not accessible within your scope');
        }

        return this.deviceRepository.findByBranch(branchId, scope);
    }

    /**
     * Get device by ID
     */
    async getDeviceById(id: string, scope: DataScope): Promise<Device | null> {
        return this.deviceRepository.findById(id, scope);
    }

    /**
     * Get device by MAC address
     */
    async getDeviceByMacAddress(macAddress: string, scope: DataScope): Promise<Device | null> {
        return this.deviceRepository.findByMacAddress(macAddress, scope);
    }

    /**
     * Get device by identifier
     */
    async getDeviceByIdentifier(identifier: string, scope: DataScope): Promise<Device | null> {
        return this.deviceRepository.findByDeviceIdentifier(identifier, scope);
    }

    /**
     * Update device
     */
    async updateDevice(
        id: string,
        updateDeviceDto: UpdateDeviceDto,
        scope: DataScope,
        updatedByUserId: string,
        correlationId?: string
    ): Promise<Device> {
        try {
            const existingDevice = await this.deviceRepository.findById(id, scope);
            if (!existingDevice) {
                throw new NotFoundException('Device not found');
            }

            // Validate branch access if changing branch
            if (
                updateDeviceDto.branchId &&
                scope.branchIds &&
                !scope.branchIds.includes(updateDeviceDto.branchId)
            ) {
                throw new BadRequestException('Target branch not accessible within your scope');
            }

            // Check MAC address uniqueness if being updated
            if (
                updateDeviceDto.macAddress &&
                updateDeviceDto.macAddress !== existingDevice.macAddress
            ) {
                const existingByMacAddress = await this.deviceRepository.findByMacAddress(
                    updateDeviceDto.macAddress,
                    scope
                );

                if (existingByMacAddress && existingByMacAddress.id !== id) {
                    throw new ConflictException('Device with this MAC address already exists');
                }
            }

            if (updateDeviceDto.password) {
                updateDeviceDto.password = this.encryptionService.encrypt(updateDeviceDto.password);
            }

            const updatedDevice = await this.deviceRepository.update(id, updateDeviceDto, scope);

            this.logger.logUserAction(updatedByUserId, 'DEVICE_UPDATED', {
                deviceId: id,
                changes: updateDeviceDto,
                oldName: existingDevice.name,
                newName: updatedDevice.name,
                oldMacAddress: existingDevice.macAddress,
                newMacAddress: updatedDevice.macAddress,
                organizationId: scope.organizationId,
                correlationId,
            });

            return updatedDevice;
        } catch (error) {
            if (DatabaseUtil.isUniqueConstraintError(error)) {
                const fields = DatabaseUtil.getUniqueConstraintFields(error);
                throw new ConflictException(`Device with this ${fields.join(', ')} already exists`);
            }
            throw error;
        }
    }

    /**
     * Delete device
     */
    async deleteDevice(
        id: string,
        scope: DataScope,
        deletedByUserId: string,
        correlationId?: string
    ): Promise<void> {
        const existingDevice = await this.deviceRepository.findById(id, scope);
        if (!existingDevice) {
            throw new NotFoundException('Device not found');
        }

        await this.deviceRepository.delete(id, scope);

        this.logger.logUserAction(deletedByUserId, 'DEVICE_DELETED', {
            deviceId: id,
            deviceName: existingDevice.name,
            macAddress: existingDevice.macAddress,
            branchId: existingDevice.branchId,
            organizationId: scope.organizationId,
            correlationId,
        });
    }

    /**
     * Search devices
     */
    async searchDevices(searchTerm: string, scope: DataScope): Promise<Device[]> {
        if (!searchTerm || searchTerm.trim().length < 2) {
            return [];
        }

        return this.deviceRepository.searchDevices(searchTerm.trim(), scope);
    }

    /**
     * Get device count
     */
    async getDeviceCount(scope: DataScope): Promise<number> {
        return this.deviceRepository.count({}, scope);
    }

    /**
     * Get device count by branch
     */
    async getDeviceCountByBranch(branchId: string, scope: DataScope): Promise<number> {
        // Validate branch access
        if (scope.branchIds && !scope.branchIds.includes(branchId)) {
            throw new BadRequestException('Branch not accessible within your scope');
        }

        return this.deviceRepository.count({ branchId }, scope);
    }

    /**
     * Activate/Deactivate device
     */
    async toggleDeviceStatus(
        id: string,
        isActive: boolean,
        scope: DataScope,
        updatedByUserId: string,
        correlationId?: string
    ): Promise<Device> {
        const existingDevice = await this.deviceRepository.findById(id, scope);
        if (!existingDevice) {
            throw new NotFoundException('Device not found');
        }

        const updatedDevice = await this.deviceRepository.update(id, { isActive }, scope);

        this.logger.logUserAction(
            updatedByUserId,
            isActive ? 'DEVICE_ACTIVATED' : 'DEVICE_DEACTIVATED',
            {
                deviceId: id,
                deviceName: existingDevice.name,
                deviceIdentifier: existingDevice.deviceIdentifier,
                previousStatus: existingDevice.isActive,
                newStatus: isActive,
                organizationId: scope.organizationId,
                correlationId,
            }
        );

        return updatedDevice;
    }

    /**
     * Get device with statistics
     */
    async getDeviceWithStats(id: string, scope: DataScope) {
        const deviceWithStats = await this.deviceRepository.findWithStats(id, scope);

        if (!deviceWithStats) {
            throw new NotFoundException('Device not found');
        }

        return {
            id: deviceWithStats.id,
            branchId: deviceWithStats.branchId,
            name: deviceWithStats.name,
            type: deviceWithStats.type,
            deviceIdentifier: deviceWithStats.deviceIdentifier,
            ipAddress: deviceWithStats.ipAddress,
            isActive: deviceWithStats.isActive,
            lastSeen: deviceWithStats.lastSeen,
            createdAt: deviceWithStats.createdAt,
            updatedAt: deviceWithStats.updatedAt,
            statistics: {
                totalEvents: deviceWithStats._count?.events || 0,
            },
        };
    }

    /**
     * Send command to device
     */
    async sendDeviceCommand(
        id: string,
        command: DeviceCommand,
        scope: DataScope,
        commandByUserId: string,
        correlationId?: string
    ) {
        const device = await this.deviceRepository.findById(id, scope);
        if (!device) {
            throw new NotFoundException('Device not found');
        }

        if (!device.isActive) {
            throw new BadRequestException('Cannot send command to inactive device');
        }

        try {
            const deviceConfig = this.createDeviceConfig(device);
            const result = await this.deviceAdapterStrategy.executeCommand(
<<<<<<< HEAD
                device.deviceIdentifier, 
                deviceConfig, 
=======
                device.deviceIdentifier,
                deviceConfig,
>>>>>>> a70496cf
                command
            );

            this.logger.logUserAction(commandByUserId, 'DEVICE_COMMAND_SENT', {
                deviceId: id,
                deviceName: device.name,
                command: command.command,
                success: result.success,
                message: result.message,
                organizationId: scope.organizationId,
                correlationId,
            });

            return result;
        } catch (error) {
            this.logger.logUserAction(commandByUserId, 'DEVICE_COMMAND_FAILED', {
                deviceId: id,
                deviceName: device.name,
                command: command.command,
                error: error.message,
                organizationId: scope.organizationId,
                correlationId,
            });

            throw error;
        }
    }

    /**
     * Get device health status
     */
    async getDeviceHealth(id: string, scope: DataScope) {
        const device = await this.deviceRepository.findById(id, scope);

        if (!device) {
            throw new NotFoundException('Device not found');
        }

        try {
            const deviceConfig = this.createDeviceConfig(device);
<<<<<<< HEAD
            const health = await this.deviceAdapterStrategy.getDeviceHealth(device.deviceIdentifier, deviceConfig);
=======

            const health = await this.deviceAdapterStrategy.getDeviceHealth(
                device.id,
                deviceConfig
            );
>>>>>>> a70496cf
            return health;
        } catch (error) {
            this.logger.error(`Failed to get device health for ${device.name}`, error, {
                deviceId: id,
                deviceIdentifier: device.deviceIdentifier,
            });

            return {
                deviceId: device.deviceIdentifier,
                status: 'critical' as const,
                uptime: 0,
                lastHealthCheck: new Date(),
                issues: ['Unable to connect to device'],
            };
        }
    }

    /**
     * Test device connection
     */
    async testDeviceConnection(id: string, scope: DataScope) {
        const device = await this.deviceRepository.findById(id, scope);
        if (!device) {
            throw new NotFoundException('Device not found');
        }

        try {
            const deviceConfig = this.createDeviceConfig(device);
<<<<<<< HEAD
            const isConnected = await this.deviceAdapterStrategy.testConnection(device.deviceIdentifier, deviceConfig);
=======
            const isConnected = await this.deviceAdapterStrategy.testConnection(
                device.deviceIdentifier,
                deviceConfig
            );
>>>>>>> a70496cf

            // Update last seen if connection is successful
            if (isConnected) {
                await this.deviceRepository.update(id, { lastSeen: new Date() }, scope);
            }

            return {
                deviceId: id,
                deviceName: device.name,
                connected: isConnected,
                testedAt: new Date(),
            };
        } catch (error) {
            this.logger.error(`Device connection test failed for ${device.name}`, error, {
                deviceId: id,
                deviceIdentifier: device.deviceIdentifier,
            });

            return {
                deviceId: id,
                deviceName: device.name,
                connected: false,
                testedAt: new Date(),
                error: error.message,
            };
        }
    }

    /**
     * Discover new devices
     */
    async discoverDevices(scope: DataScope) {
        try {
            const discoveredDevices = await this.deviceAdapterStrategy.discoverDevices();

            // Filter out devices that are already registered
            const existingIdentifiers = await this.deviceRepository.getAllIdentifiers(scope);
            const newDevices = discoveredDevices.filter(
                device => !existingIdentifiers.includes(device.id)
            );

            return {
                totalDiscovered: discoveredDevices.length,
                newDevices: newDevices.length,
                existingDevices: discoveredDevices.length - newDevices.length,
                devices: newDevices.map(device => ({
                    identifier: device.id,
                    name: device.name,
                    type: device.type,
                    ipAddress: device.ipAddress,
                    status: device.status,
                })),
            };
        } catch (error) {
            this.logger.error('Device discovery failed', error);
            throw new BadRequestException('Failed to discover devices');
        }
    }

    /**
     * Control device actions (open door, reboot, etc.)
     */
    async controlDevice(
        id: string,
        controlDto: DeviceControlDto,
        scope: DataScope,
        controlledByUserId: string,
        correlationId?: string
    ) {
        const device = await this.deviceRepository.findById(id, scope);
        if (!device) {
            throw new NotFoundException('Device not found');
        }

        if (!device.isActive) {
            throw new BadRequestException('Cannot control inactive device');
        }

        try {
            const deviceConfig = this.createDeviceConfig(device);
            const result = await this.deviceAdapterStrategy.executeCommand(
                device.deviceIdentifier,
                deviceConfig,
                {
                    command: controlDto.action as any,
                    parameters: controlDto.parameters,
                    timeout: controlDto.timeout,
                }
            );

            this.logger.logUserAction(controlledByUserId, 'DEVICE_CONTROL_ACTION', {
                deviceId: id,
                deviceName: device.name,
                action: controlDto.action,
                parameters: controlDto.parameters,
                success: result.success,
                message: result.message,
                organizationId: scope.organizationId,
                correlationId,
            });

            return result;
        } catch (error) {
            this.logger.logUserAction(controlledByUserId, 'DEVICE_CONTROL_FAILED', {
                deviceId: id,
                deviceName: device.name,
                action: controlDto.action,
                error: error.message,
                organizationId: scope.organizationId,
                correlationId,
            });

            throw error;
        }
    }

    /**
     * Sync employees to device
     */
    async syncEmployeesToDevice(
        id: string,
        syncDto: DeviceSyncEmployeesDto,
        scope: DataScope,
        syncedByUserId: string,
        correlationId?: string
    ) {
        return this.employeeSyncService.syncEmployeesToDevice(
            id,
            syncDto,
            scope,
            syncedByUserId,
            correlationId
        );
    }

    /**
     * Get device configuration
     */
    async getDeviceConfiguration(id: string, scope: DataScope) {
        const device = await this.deviceRepository.findById(id, scope);
        if (!device) {
            throw new NotFoundException('Device not found');
        }

        return this.deviceConfigurationService.getConfiguration(id, scope);
    }

    /**
     * Create device configuration
     */
    async createDeviceConfiguration(
        id: string,
        configData: CreateDeviceConfigurationDto,
        scope: DataScope,
        createdByUserId: string,
        correlationId?: string
    ) {
        const device = await this.deviceRepository.findById(id, scope);
        if (!device) {
            throw new NotFoundException('Device not found');
        }

        return this.deviceConfigurationService.createConfiguration(
            configData,
            id,
            scope,
            createdByUserId,
            correlationId
        );
    }

    /**
     * Update device configuration
     */
    async updateDeviceConfiguration(
        id: string,
        configData: UpdateDeviceConfigurationDto,
        scope: DataScope,
        updatedByUserId: string,
        correlationId?: string
    ) {
        const device = await this.deviceRepository.findById(id, scope);
        if (!device) {
            throw new NotFoundException('Device not found');
        }

        return this.deviceConfigurationService.updateConfiguration(
            id,
            configData,
            scope,
            updatedByUserId,
            correlationId
        );
    }

    /**
     * Delete device configuration
     */
    async deleteDeviceConfiguration(
        id: string,
        scope: DataScope,
        deletedByUserId: string,
        correlationId?: string
    ) {
        const device = await this.deviceRepository.findById(id, scope);
        if (!device) {
            throw new NotFoundException('Device not found');
        }

        return this.deviceConfigurationService.deleteConfiguration(
            id,
            scope,
            deletedByUserId,
            correlationId
        );
    }

    /**
     * Get employee sync status for device
     */
    async getEmployeeSyncStatus(id: string, scope: DataScope) {
        return this.employeeSyncService.getSyncStatus(id, scope);
    }

    /**
     * Retry failed syncs for device
     */
    async retryFailedSyncs(id: string, scope: DataScope, retriedByUserId: string) {
        return this.employeeSyncService.retryFailedSyncs(id, scope, retriedByUserId);
    }

    /**
     * Get employee sync history
     */
    async getEmployeeSyncHistory(employeeId: string, scope: DataScope) {
        return this.employeeSyncService.getEmployeeSyncHistory(employeeId, scope);
    }

    /**
     * Create device template
     */
    async createDeviceTemplate(
        templateData: CreateDeviceTemplateDto,
        scope: DataScope,
        createdByUserId: string,
        correlationId?: string
    ) {
        return this.deviceConfigurationService.createTemplate(
            templateData,
            scope,
            createdByUserId,
            correlationId
        );
    }

    /**
     * Get device templates
     */
    async getDeviceTemplates(scope: DataScope) {
        return this.deviceConfigurationService.getTemplates(scope);
    }

    /**
     * Get device template by ID
     */
    async getDeviceTemplateById(id: string, scope: DataScope) {
        return this.deviceConfigurationService.getTemplateById(id, scope);
    }

    /**
     * Update device template
     */
    async updateDeviceTemplate(
        id: string,
        templateData: UpdateDeviceTemplateDto,
        scope: DataScope,
        updatedByUserId: string,
        correlationId?: string
    ) {
        return this.deviceConfigurationService.updateTemplate(
            id,
            templateData,
            scope,
            updatedByUserId,
            correlationId
        );
    }

    /**
     * Delete device template
     */
    async deleteDeviceTemplate(
        id: string,
        scope: DataScope,
        deletedByUserId: string,
        correlationId?: string
    ) {
        return this.deviceConfigurationService.deleteTemplate(
            id,
            scope,
            deletedByUserId,
            correlationId
        );
    }

    /**
     * Apply template to device
     */
    async applyTemplateToDevice(
        templateId: string,
        deviceId: string,
        scope: DataScope,
        appliedByUserId: string,
        correlationId?: string
    ) {
        return this.deviceConfigurationService.applyTemplateToDevice(
            templateId,
            deviceId,
            scope,
            appliedByUserId,
            correlationId
        );
    }
}<|MERGE_RESOLUTION|>--- conflicted
+++ resolved
@@ -22,12 +22,8 @@
     UpdateDeviceTemplateDto,
 } from '@/shared/dto';
 import { DataScope } from '@/shared/interfaces';
-<<<<<<< HEAD
-import { DeviceCommand } from '@/shared/adapters/device.adapter';
-=======
 import { EncryptionService } from '@/shared/services/encryption.service';
 import { DeviceCommand } from '@/modules/integrations/adapters';
->>>>>>> a70496cf
 
 @Injectable()
 export class DeviceService {
@@ -37,12 +33,8 @@
         private readonly employeeSyncService: EmployeeSyncService,
         private readonly deviceAdapterStrategy: DeviceAdapterStrategy,
         private readonly logger: LoggerService,
-<<<<<<< HEAD
-    ) {}
-=======
         private readonly encryptionService: EncryptionService
     ) { }
->>>>>>> a70496cf
 
     /**
      * Create device connection config from device entity
@@ -55,17 +47,6 @@
             port: device.port,
             username: device.username,
             password: device.password,
-<<<<<<< HEAD
-            brand: device.model?.toLowerCase().includes('hikvision') ? 'hikvision' : 
-                   device.model?.toLowerCase().includes('zkteco') ? 'zkteco' :
-                   device.model?.toLowerCase().includes('dahua') ? 'dahua' : 'unknown',
-            model: device.model
-        };
-    }
-
-    /**
-     * Create a new device
-=======
             brand: device.model?.toLowerCase().includes('hikvision')
                 ? 'hikvision'
                 : device.model?.toLowerCase().includes('zkteco')
@@ -193,7 +174,6 @@
 
     /**
      * Create a new device with auto-discovery
->>>>>>> a70496cf
      */
     async createDevice(
         createDeviceDto: CreateDeviceDto,
@@ -598,13 +578,8 @@
         try {
             const deviceConfig = this.createDeviceConfig(device);
             const result = await this.deviceAdapterStrategy.executeCommand(
-<<<<<<< HEAD
-                device.deviceIdentifier, 
-                deviceConfig, 
-=======
                 device.deviceIdentifier,
                 deviceConfig,
->>>>>>> a70496cf
                 command
             );
 
@@ -645,15 +620,11 @@
 
         try {
             const deviceConfig = this.createDeviceConfig(device);
-<<<<<<< HEAD
-            const health = await this.deviceAdapterStrategy.getDeviceHealth(device.deviceIdentifier, deviceConfig);
-=======
 
             const health = await this.deviceAdapterStrategy.getDeviceHealth(
                 device.id,
                 deviceConfig
             );
->>>>>>> a70496cf
             return health;
         } catch (error) {
             this.logger.error(`Failed to get device health for ${device.name}`, error, {
@@ -682,14 +653,10 @@
 
         try {
             const deviceConfig = this.createDeviceConfig(device);
-<<<<<<< HEAD
-            const isConnected = await this.deviceAdapterStrategy.testConnection(device.deviceIdentifier, deviceConfig);
-=======
             const isConnected = await this.deviceAdapterStrategy.testConnection(
                 device.deviceIdentifier,
                 deviceConfig
             );
->>>>>>> a70496cf
 
             // Update last seen if connection is successful
             if (isConnected) {
