import {
    BadRequestException,
    ConflictException,
    Injectable,
    NotFoundException,
} from '@nestjs/common';
import { Device, DeviceProtocol, DeviceType, ParameterFormatType } from '@prisma/client';
import { DeviceRepository } from './device.repository';
import { DeviceConfigurationService } from './device-configuration.service';
import { EmployeeSyncService } from './employee-sync.service';
import { DeviceAdapterStrategy } from './device-adapter.strategy';
import { DatabaseUtil } from '@/shared/utils';
import {
    CreateDeviceConfigurationDto,
    CreateDeviceDto,
    CreateDeviceTemplateDto,
    DeviceControlDto,
    DeviceSyncEmployeesDto,
    NetworkScanResultDto,
    PaginationDto,
    PaginationResponseDto,
    PreScannedDeviceCreationDto,
    SimplifiedDeviceCreationDto,
    UpdateDeviceConfigurationDto,
    UpdateDeviceDto,
    UpdateDeviceTemplateDto,
} from '@/shared/dto';
import { DataScope } from '@/shared/interfaces';
import { EncryptionService } from '@/shared/services/encryption.service';
import { DeviceCommand, DeviceDiscoveryConfig, DeviceInfo } from '@/modules/integrations/adapters';
import { CreateWebhookDto } from '@/shared/dto/webhook.dto';

@Injectable()
export class DeviceService {
    constructor(
        private readonly deviceRepository: DeviceRepository,
        private readonly deviceConfigurationService: DeviceConfigurationService,
        private readonly employeeSyncService: EmployeeSyncService,
        private readonly deviceAdapterStrategy: DeviceAdapterStrategy,
<<<<<<< HEAD
        private readonly encryptionService: EncryptionService
=======
        private readonly encryptionService: EncryptionService,
        private readonly logger: LoggerService
>>>>>>> 64d03725
    ) {}

    /**
     * Auto-discover device information from connection details
     */
    async discoverDeviceInfo(connectionDetails: {
        host: string;
        port: number;
        username: string;
        password: string;
        brand: string;
        protocol?: DeviceProtocol;
    }): Promise<DeviceInfo> {
        // Validate input parameters
        if (!connectionDetails.host || !connectionDetails.port) {
            throw new Error('Host and port are required for device discovery');
        }
<<<<<<< HEAD

        // Create type-safe device config for discovery
        const discoveryConfig: DeviceDiscoveryConfig = {
            type: DeviceType.ACCESS_CONTROL,
            protocol: connectionDetails.protocol || DeviceProtocol.HTTP,
            host: connectionDetails.host,
            port: connectionDetails.port,
            username: connectionDetails.username || '',
            password: connectionDetails.password || '',
            brand: connectionDetails.brand || 'unknown',
        };

        // Try to get device information using adapter
        const deviceInfo = await this.deviceAdapterStrategy.getDeviceInfoByConfig(discoveryConfig);

        // Extract device details with fallbacks
        const discoveredInfo: DeviceInfo = {
            name: deviceInfo.name || `${connectionDetails.brand} Device`,
            deviceId: deviceInfo.deviceId || deviceInfo.serialNumber || `${connectionDetails.host}_${Date.now()}`,
            model: deviceInfo.model || 'Unknown Model',
            serialNumber: deviceInfo.serialNumber || '',
            macAddress: deviceInfo.macAddress || this.extractMacAddress(deviceInfo) || '',
            firmwareVersion: deviceInfo.firmwareVersion || 'Unknown',
            deviceType: deviceInfo.deviceType || 'ACCESS_CONTROL',
            manufacturer: deviceInfo.manufacturer || this.extractManufacturer(deviceInfo),
            capabilities: Array.isArray(deviceInfo.capabilities) ? deviceInfo.capabilities : [],
            status: deviceInfo.status || 'unknown',
        };

        return discoveredInfo;
=======
>>>>>>> 64d03725
    }

    /**
     * Extract manufacturer from device info
     */
    private extractManufacturer(deviceInfo: any): string {
        const name = (deviceInfo.name || '').toLowerCase();
        const type = (deviceInfo.type || '').toLowerCase();

        if (name.includes('hikvision') || type.includes('hikvision')) {
            return 'Hikvision';
        }
        if (name.includes('zkteco') || type.includes('zkteco')) {
            return 'ZKTeco';
        }
        if (name.includes('dahua') || type.includes('dahua')) {
            return 'Dahua';
        }
        if (name.includes('suprema') || type.includes('suprema')) {
            return 'Suprema';
        }
        if (name.includes('anviz') || type.includes('anviz')) {
            return 'Anviz';
        }

        return 'Unknown';
    }

    /**
     * Extract MAC address from device info
     */
    private extractMacAddress(deviceInfo: any): string | null {
        // Try to extract MAC address from various possible fields
        if (deviceInfo.macAddress) {
            return deviceInfo.macAddress;
        }
        if (deviceInfo.networkInfo?.macAddress) {
            return deviceInfo.networkInfo.macAddress;
        }
        if (deviceInfo.hardware?.macAddress) {
            return deviceInfo.hardware.macAddress;
        }

        return null;
    }

    /**
     * Create a new device with auto-discovery
     */
    async createDevice(
        createDeviceDto: CreateDeviceDto,
        scope: DataScope,
        createdByUserId: string
    ): Promise<Device> {
        try {
<<<<<<< HEAD
            // Validate that the branch is accessible within the scope
=======
            let createDeviceDto: CreateDeviceDto;

            // Handle different input types
            if ('host' in deviceData && 'port' in deviceData && !('discoveredInfo' in deviceData)) {
                // SimplifiedDeviceCreationDto
                const simplifiedInfo = deviceData as SimplifiedDeviceCreationDto;

                if (options?.preScan) {
                    const scanResult = await this.scanDeviceForCreationInternal(simplifiedInfo);
                    if (!scanResult.found) {
                        throw new BadRequestException(
                            `Device not found at ${simplifiedInfo.host}:${simplifiedInfo.port}. ${scanResult.error || ''}`
                        );
                    }

                    createDeviceDto = {
                        name: simplifiedInfo.name,
                        type: scanResult.deviceInfo.type || DeviceType.ACCESS_CONTROL,
                        host: simplifiedInfo.host,
                        username: simplifiedInfo.username,
                        password: simplifiedInfo.password,
                        port: simplifiedInfo.port || 80,
                        serialNumber: scanResult.deviceInfo.serialNumber || '',
                        protocol: simplifiedInfo.protocol || DeviceProtocol.HTTP,
                        macAddress: scanResult.deviceInfo.macAddress,
                        manufacturer: scanResult.deviceInfo.manufacturer,
                        model: scanResult.deviceInfo.model,
                        firmware: scanResult.deviceInfo.firmware,
                        description:
                            simplifiedInfo.description ||
                            `Auto-discovered ${scanResult.deviceInfo.manufacturer} device`,
                        branchId: simplifiedInfo.branchId,
                        isActive: true,
                    };
                } else {
                    // Auto-discovery for simplified info
                    const discoveredInfo = await this.discoverDeviceInfo({
                        host: simplifiedInfo.host,
                        port: simplifiedInfo.port || 80,
                        username: simplifiedInfo.username || '',
                        password: simplifiedInfo.password || '',
                        protocol: simplifiedInfo.protocol,
                        brand: 'unknown',
                    });

                    createDeviceDto = {
                        name: simplifiedInfo.name,
                        type: DeviceType.ACCESS_CONTROL,
                        host: simplifiedInfo.host,
                        username: simplifiedInfo.username,
                        password: simplifiedInfo.password,
                        port: simplifiedInfo.port || 80,
                        protocol: simplifiedInfo.protocol || DeviceProtocol.HTTP,
                        macAddress: discoveredInfo.macAddress,
                        manufacturer: discoveredInfo.manufacturer,
                        model: discoveredInfo.model,
                        firmware: discoveredInfo.firmwareVersion,
                        description:
                            simplifiedInfo.description ||
                            `Auto-discovered ${discoveredInfo.manufacturer} device`,
                        branchId: simplifiedInfo.branchId,
                        isActive: true,
                    };
                }
            } else if ('discoveredInfo' in deviceData) {
                // PreScannedDeviceCreationDto
                const preScannedInfo = deviceData as PreScannedDeviceCreationDto;
                createDeviceDto = {
                    name: preScannedInfo.name,
                    type: DeviceType.ACCESS_CONTROL,
                    host: preScannedInfo.host,
                    username: preScannedInfo.username,
                    password: preScannedInfo.password,
                    port: preScannedInfo.port || 80,
                    protocol: preScannedInfo.protocol || DeviceProtocol.HTTP,
                    macAddress: preScannedInfo.discoveredInfo?.macAddress,
                    manufacturer: preScannedInfo.discoveredInfo?.manufacturer,
                    model: preScannedInfo.discoveredInfo?.model,
                    firmware: preScannedInfo.discoveredInfo?.firmware,
                    description: preScannedInfo.description || `Device at ${preScannedInfo.host}`,
                    branchId: preScannedInfo.branchId,
                    isActive: true,
                };
            } else {
                // CreateDeviceDto
                createDeviceDto = deviceData as CreateDeviceDto;
            }

            // Validate branch access
>>>>>>> 64d03725
            if (scope.branchIds && !scope.branchIds.includes(createDeviceDto.branchId)) {
                throw new BadRequestException('Branch not accessible within your scope');
            }

<<<<<<< HEAD
            // Auto-discover device information if not provided
            let deviceData = { ...createDeviceDto };
=======
            // Auto-discovery if enabled and missing info
            if (
                options?.autoDiscovery &&
                (!createDeviceDto.manufacturer ||
                    !createDeviceDto.model ||
                    !createDeviceDto.firmware)
            ) {
                this.logger.debug('Auto-discovering device information', {
                    host: createDeviceDto.host,
                    port: createDeviceDto.port,
                });
>>>>>>> 64d03725

            if (!deviceData.manufacturer || !deviceData.model || !deviceData.firmware) {
                const discoveredInfo = await this.discoverDeviceInfo({
                    host: deviceData.host,
                    port: deviceData.port,
                    username: deviceData.username,
                    password: deviceData.password,
                    protocol: deviceData.protocol,
                    brand: deviceData.manufacturer,
                });

                // Fill in missing information with discovered data
                deviceData = {
                    ...deviceData,
                    manufacturer: deviceData.manufacturer || discoveredInfo.manufacturer,
                    model: deviceData.model || discoveredInfo.model,
                    firmware: deviceData.firmware || discoveredInfo.firmwareVersion,
                    macAddress: deviceData.macAddress || discoveredInfo.macAddress,
                  };
            }

            // Check if device with same MAC address already exists (if provided)
            if (deviceData.macAddress) {
                const existingDevice = await this.deviceRepository.findByMacAddress(
                    deviceData.macAddress,
                    scope
                );

                if (existingDevice) {
                    throw new ConflictException('Device with this MAC address already exists');
                }
            }


            deviceData.password = this.encryptionService.encrypt(deviceData.password);

            return await this.deviceRepository.create(deviceData, scope);
        } catch (error) {
            if (DatabaseUtil.isUniqueConstraintError(error)) {
                const fields = DatabaseUtil.getUniqueConstraintFields(error);
                throw new ConflictException(`Device with this ${fields.join(', ')} already exists`);
            }
            throw error;
        }
    }

    /**
     * Scan network for device information before creation
     */
    async scanDeviceForCreation(
        scanInfo: SimplifiedDeviceCreationDto
    ): Promise<NetworkScanResultDto> {
        try {
            const discoveredInfo = await this.discoverDeviceInfo({
                host: scanInfo.host,
                port: scanInfo.port || 80,
                username: scanInfo.username || '',
                password: scanInfo.password || '',
                protocol: scanInfo.protocol,
                brand: 'unknown',
            });

            return {
                found: true,
                deviceInfo: {
                    name: discoveredInfo.name,
                    manufacturer: discoveredInfo.manufacturer,
                    model: discoveredInfo.model,
                    firmware: discoveredInfo.firmwareVersion,
                    macAddress: discoveredInfo.macAddress,
                    capabilities: discoveredInfo.capabilities.map(cap => cap.toString()),
                    status: discoveredInfo.status,
                },
                scannedAt: new Date(),
            };
        } catch (error) {
            return {
                found: false,
                error: error.message,
                scannedAt: new Date(),
            };
        }
    }

    /**
     * Create device with simplified information and auto-discovery
     */
    async createDeviceWithSimplifiedInfo(
        simplifiedInfo: SimplifiedDeviceCreationDto,
        scope: DataScope,
        createdByUserId: string
    ): Promise<Device> {
        // First scan the device to get its information
        const scanResult = await this.scanDeviceForCreation(simplifiedInfo);

        if (!scanResult.found) {
            throw new BadRequestException(`Device not found at ${simplifiedInfo.host}:${simplifiedInfo.port}. ${scanResult.error || ''}`);
        }

        // Create full device DTO with discovered information
        const createDeviceDto: CreateDeviceDto = {
            name: simplifiedInfo.name,
            type: simplifiedInfo.type || DeviceType.ACCESS_CONTROL,
            host: simplifiedInfo.host,
            username: simplifiedInfo.username,
            password: simplifiedInfo.password,
            port: simplifiedInfo.port || 80,
            protocol: simplifiedInfo.protocol || DeviceProtocol.HTTP,
            macAddress: scanResult.deviceInfo.macAddress,
            manufacturer: scanResult.deviceInfo.manufacturer,
            model: scanResult.deviceInfo.model,
            firmware: scanResult.deviceInfo.firmware,
            description: simplifiedInfo.description || `Auto-discovered ${scanResult.deviceInfo.manufacturer} device`,
            branchId: simplifiedInfo.branchId,
            isActive: true,
            timeout: 5000,
            retryAttempts: 3,
            keepAlive: true,
        };

        return this.createDevice(createDeviceDto, scope, createdByUserId);
    }

    /**
     * Create device with pre-scanned information
     */
    async createDeviceWithPreScannedInfo(
        preScannedInfo: PreScannedDeviceCreationDto,
        scope: DataScope,
        createdByUserId: string
    ): Promise<Device> {
        // Create full device DTO with pre-scanned information
        const createDeviceDto: CreateDeviceDto = {
            name: preScannedInfo.name,
            type: preScannedInfo.type || DeviceType.ACCESS_CONTROL,
            host: preScannedInfo.host,
            username: preScannedInfo.username,
            password: preScannedInfo.password,
            port: preScannedInfo.port || 80,
            protocol: preScannedInfo.protocol || DeviceProtocol.HTTP,
            macAddress: preScannedInfo.discoveredInfo?.macAddress,
            manufacturer: preScannedInfo.discoveredInfo?.manufacturer,
            model: preScannedInfo.discoveredInfo?.model,
            firmware: preScannedInfo.discoveredInfo?.firmware,
            description: preScannedInfo.description || `Device at ${preScannedInfo.host}`,
            branchId: preScannedInfo.branchId,
            isActive: true,
            timeout: 5000,
            retryAttempts: 3,
            keepAlive: true,
        };

        return this.createDevice(createDeviceDto, scope, createdByUserId);
    }

    /**
     * Create device with minimal information (auto-discovery enabled)
     */
    async createDeviceWithAutoDiscovery(
        basicInfo: {
            name: string;
            host: string;
            port: number;
            username: string;
            password: string;
            branchId: string;
            organizationId: string;
            departmentId?: string;
            protocol?: string;
            description?: string;
        },
        scope: DataScope,
        createdByUserId: string
    ): Promise<Device> {
        // Discover device information
        const discoveredInfo = await this.discoverDeviceInfo({
            host: basicInfo.host,
            port: basicInfo.port,
            username: basicInfo.username,
            password: basicInfo.password,
            protocol: basicInfo.protocol as DeviceProtocol,
            brand: 'unknown',
        });

        // Create full device DTO with discovered information
        const createDeviceDto: CreateDeviceDto = {
            name: basicInfo.name,
            type: DeviceType.ACCESS_CONTROL,
            host: basicInfo.host,
            username: basicInfo.username,
            password: basicInfo.password,
            port: basicInfo.port,
            protocol: (basicInfo.protocol as DeviceProtocol) || DeviceProtocol.HTTP,
            macAddress: discoveredInfo.macAddress,
            manufacturer: discoveredInfo.manufacturer,
            model: discoveredInfo.model,
            firmware: discoveredInfo.firmwareVersion,
            description:
                basicInfo.description || `Auto-discovered ${discoveredInfo.manufacturer} device`,
            branchId: basicInfo.branchId,
            isActive: true,
            timeout: 5000,
            retryAttempts: 3,
            keepAlive: true,
        };

        return this.createDevice(createDeviceDto, scope, createdByUserId);
    }

    /**
     * Get all devices (scoped to managed branches)
     */
    async getDevices(
        scope: DataScope,
        paginationDto: PaginationDto
    ): Promise<PaginationResponseDto<Device>> {
        const { page, limit } = paginationDto;
        const skip = (page - 1) * limit;

        const [devices, total] = await Promise.all([
            this.deviceRepository.findMany(scope, skip, limit),
            this.deviceRepository.count(scope),
        ]);

        return new PaginationResponseDto(devices, total, page, limit);
    }

    /**
     * Get devices by branch
     */
    async getDevicesByBranch(branchId: string, scope: DataScope): Promise<Device[]> {
        // Validate branch access
        if (scope.branchIds && !scope.branchIds.includes(branchId)) {
            throw new BadRequestException('Branch not accessible within your scope');
        }

        return this.deviceRepository.findByBranch(branchId, scope);
    }

    /**
     * Get device by ID
     */
    async getDeviceById(id: string, scope: DataScope): Promise<Device> {
        const device = await this.deviceRepository.findById(id, scope);
        if (!device) {
            throw new NotFoundException('Device not found');
        }
        return device;
    }

    /**
     * Get device by MAC address
     */
    async getDeviceByMacAddress(macAddress: string, scope: DataScope): Promise<Device> {
        const device = await this.deviceRepository.findByMacAddress(macAddress, scope);
        if (!device) {
            throw new NotFoundException('Device not found');
        }
        return device;
    }

    /**
     * Get device by identifier
     */
    async getDeviceByIdentifier(identifier: string, scope: DataScope): Promise<Device> {
        const device = await this.deviceRepository.findByDeviceIdentifier(identifier, scope);
        if (!device) {
            throw new NotFoundException('Device not found');
        }
        return device;
    }

    /**
     * Update device
     */
    async updateDevice(
        id: string,
        updateDeviceDto: UpdateDeviceDto,
        scope: DataScope,
        updatedByUserId: string
    ): Promise<Device> {
        const existingDevice = await this.getDeviceById(id, scope);

        try {
            // Validate branch access if changing branch
            if (
                updateDeviceDto.branchId &&
                scope.branchIds &&
                !scope.branchIds.includes(updateDeviceDto.branchId)
            ) {
                throw new BadRequestException('Target branch not accessible within your scope');
            }

            // Check MAC address uniqueness if being updated
            if (
                updateDeviceDto.macAddress &&
                updateDeviceDto.macAddress !== existingDevice.macAddress
            ) {
                const existingByMacAddress = await this.deviceRepository.findByMacAddress(
                    updateDeviceDto.macAddress,
                    scope
                );

                if (existingByMacAddress && existingByMacAddress.id !== id) {
                    throw new ConflictException('Device with this MAC address already exists');
                }
            }

            if (updateDeviceDto.password) {
                updateDeviceDto.password = this.encryptionService.encrypt(updateDeviceDto.password);
            }

            return await this.deviceRepository.update(id, updateDeviceDto, scope);
        } catch (error) {
            if (DatabaseUtil.isUniqueConstraintError(error)) {
                const fields = DatabaseUtil.getUniqueConstraintFields(error);
                throw new ConflictException(`Device with this ${fields.join(', ')} already exists`);
            }
            throw error;
        }
    }

    /**
     * Delete device
     */
    async deleteDevice(id: string, scope: DataScope, deletedByUserId: string): Promise<void> {
        await this.getDeviceById(id, scope);
        await this.deviceRepository.delete(id, scope);
    }

    /**
     * Search devices
     */
    async searchDevices(searchTerm: string, scope: DataScope): Promise<Device[]> {
        if (!searchTerm || searchTerm.trim().length < 2) {
            return [];
        }
        const skip = 0;
        const take = 10;
        return this.deviceRepository.searchDevices(searchTerm.trim(), scope, skip, take);
    }

    /**
     * Get device count
     */
    async getDeviceCount(scope: DataScope): Promise<number> {
        return this.deviceRepository.count(scope);
    }

    /**
     * Get device count by branch
     */
    async getDeviceCountByBranch(branchId: string, scope: DataScope): Promise<number> {
        // Validate branch access
        if (scope.branchIds && !scope.branchIds.includes(branchId)) {
            throw new BadRequestException('Branch not accessible within your scope');
        }

        return this.deviceRepository.count(scope, { branchId });
    }

    /**
     * Activate/Deactivate device
     */
    async toggleDeviceStatus(
        id: string,
        isActive: boolean,
        scope: DataScope,
        updatedByUserId: string
    ): Promise<Device> {
        await this.getDeviceById(id, scope);
        return this.deviceRepository.update(id, { isActive }, scope);
    }

    /**
     * Get device with statistics
     */
    async getDeviceWithStats(id: string, scope: DataScope) {
        const deviceWithStats = await this.deviceRepository.findWithStats(id, scope);

        if (!deviceWithStats) {
            throw new NotFoundException('Device not found');
        }

        return {
            id: deviceWithStats.id,
            branchId: deviceWithStats.branchId,
            name: deviceWithStats.name,
            type: deviceWithStats.type,
            host: deviceWithStats.host,
            isActive: deviceWithStats.isActive,
            lastSeen: deviceWithStats.lastSeen,
            createdAt: deviceWithStats.createdAt,
            updatedAt: deviceWithStats.updatedAt,
            statistics: {
                totalEvents: deviceWithStats._count?.events || 0,
            },
        };
    }

    /**
     * Send command to device
     */
    async sendDeviceCommand(
        id: string,
        command: DeviceCommand,
        scope: DataScope,
        commandByUserId: string
    ) {
        const device = await this.findDeviceById(id, scope);

        if (!device.isActive) {
            throw new BadRequestException('Cannot send command to inactive device');
        }

        return this.deviceAdapterStrategy.executeCommand(device, command);
    }

    /**
     * Get device health status
     */
    async getDeviceHealth(id: string, scope: DataScope) {
        const device = await this.findDeviceById(id, scope);

        try {
            return await this.deviceAdapterStrategy.getDeviceHealth(device);
        } catch (error) {
            return {
                deviceId: device.id,
                status: 'critical' as const,
                uptime: 0,
                lastHealthCheck: new Date(),
                issues: ['Unable to connect to device'],
            };
        }
    }

    /**
     * Test device connection
     */
    async testDeviceConnection(id: string, scope: DataScope) {
        const device = await this.findDeviceById(id, scope);

        try {
            const isConnected = await this.deviceAdapterStrategy.testConnection(device);

            // Update last seen if connection is successful
            if (isConnected) {
                await this.deviceRepository.update(id, { lastSeen: new Date() }, scope);
            }

            return {
                success: isConnected,
                message: isConnected ? 'Connection successful' : 'Connection failed',
            };
        } catch (error) {
            return {
                success: false,
                message: error.message,
            };
        }
    }

    /**
     * Control device actions (open door, reboot, etc.)
     */
    async controlDevice(
        id: string,
        controlDto: DeviceControlDto,
        scope: DataScope,
        controlledByUserId: string
    ) {
        const device = await this.findDeviceById(id, scope);

        if (!device.isActive) {
            throw new BadRequestException('Cannot control inactive device');
        }

<<<<<<< HEAD
        return this.deviceAdapterStrategy.executeCommand(device, {
            command: controlDto.action as any,
            parameters: controlDto.parameters,
            timeout: controlDto.timeout,
        });
=======
        const command =
            typeof action === 'string'
                ? { command: action, parameters }
                : {
                      command: action.action,
                      parameters: action.parameters,
                      timeout: action.timeout,
                  };

        try {
            const result = await this.deviceAdapterStrategy.executeCommand(
                device,
                command as DeviceCommand
            );

            this.logger.logUserAction(controlledByUserId, 'DEVICE_CONTROL_ACTION', {
                deviceId: id,
                deviceName: device.name,
                action: command.command,
                parameters: command.parameters,
                success: result.success,
                message: result.message,
                organizationId: scope.organizationId,
                correlationId,
            });

            return result;
        } catch (error) {
            this.logger.logUserAction(controlledByUserId, 'DEVICE_CONTROL_FAILED', {
                deviceId: id,
                deviceName: device.name,
                action: command.command,
                error: error.message,
                organizationId: scope.organizationId,
                correlationId,
            });

            throw error;
        }
>>>>>>> 64d03725
    }

    /**
     * Sync employees to device
     */
    async syncEmployeesToDevice(
        id: string,
        syncDto: DeviceSyncEmployeesDto,
        scope: DataScope,
        syncedByUserId: string
    ) {
        return this.employeeSyncService.syncEmployeesToDevice(id, syncDto, scope, syncedByUserId);
    }

    /**
     * Get device configuration
     */
    async getDeviceConfiguration(id: string, scope: DataScope) {
        await this.findDeviceById(id, scope);
        return this.deviceConfigurationService.getConfiguration(id, scope);
    }

    /**
     * Create device configuration
     */
    async createDeviceConfiguration(
        id: string,
        configData: CreateDeviceConfigurationDto,
        scope: DataScope,
        createdByUserId: string
    ) {
        await this.findDeviceById(id, scope);
        return this.deviceConfigurationService.createConfiguration(
            configData,
            id,
            scope,
            createdByUserId
        );
    }

    /**
     * Update device configuration
     */
    async updateDeviceConfiguration(
        id: string,
        configData: UpdateDeviceConfigurationDto,
        scope: DataScope,
        updatedByUserId: string
    ) {
        await this.findDeviceById(id, scope);
        return this.deviceConfigurationService.updateConfiguration(
            id,
            configData,
            scope,
            updatedByUserId
        );
    }

    /**
     * Delete device configuration
     */
    async deleteDeviceConfiguration(id: string, scope: DataScope, deletedByUserId: string) {
        await this.findDeviceById(id, scope);
        return this.deviceConfigurationService.deleteConfiguration(id, scope, deletedByUserId);
    }

    /**
     * Get employee sync status for device
     */
    async getEmployeeSyncStatus(id: string, scope: DataScope) {
        return this.employeeSyncService.getSyncStatus(id, scope);
    }

    /**
     * Retry failed syncs for device
     */
    async retryFailedSyncs(id: string, scope: DataScope, retriedByUserId: string) {
        return this.employeeSyncService.retryFailedSyncs(id, scope, retriedByUserId);
    }

    /**
     * Get employee sync history
     */
    async getEmployeeSyncHistory(employeeId: string, scope: DataScope) {
        return this.employeeSyncService.getEmployeeSyncHistory(employeeId, scope);
    }

    /**
     * Create device template
     */
    async createDeviceTemplate(
        templateData: CreateDeviceTemplateDto,
        scope: DataScope,
        createdByUserId: string
    ) {
        return this.deviceConfigurationService.createTemplate(templateData, scope, createdByUserId);
    }

    /**
     * Get device templates
     */
    async getDeviceTemplates(scope: DataScope) {
        return this.deviceConfigurationService.getTemplates(scope);
    }

    /**
     * Get device template by ID
     */
    async getDeviceTemplateById(id: string, scope: DataScope) {
        return this.deviceConfigurationService.getTemplateById(id, scope);
    }

    /**
     * Update device template
     */
    async updateDeviceTemplate(
        id: string,
        templateData: UpdateDeviceTemplateDto,
        scope: DataScope,
        updatedByUserId: string
    ) {
        return this.deviceConfigurationService.updateTemplate(
            id,
            templateData,
            scope,
            updatedByUserId
        );
    }

    /**
     * Delete device template
     */
    async deleteDeviceTemplate(id: string, scope: DataScope, deletedByUserId: string) {
        return this.deviceConfigurationService.deleteTemplate(id, scope, deletedByUserId);
    }

    /**
     * Apply template to device
     */
    async applyTemplateToDevice(
        templateId: string,
        deviceId: string,
        scope: DataScope,
        appliedByUserId: string
    ) {
        return this.deviceConfigurationService.applyTemplateToDevice(
            templateId,
            deviceId,
            scope,
            appliedByUserId
        );
    }

    /**
     * Configure webhook for device events
     */
    async configureWebhook(
        id: string,
        webhookConfig: CreateWebhookDto,
        scope: DataScope,
        configuredByUserId: string
    ) {
        const device = await this.findDeviceById(id, scope);

        if (!device.isActive) {
            throw new BadRequestException('Cannot configure webhook for inactive device');
        }

        try {
            const hostId = `webhook_${Date.now()}`;

            // Configure webhook using the adapter
            await this.deviceAdapterStrategy.executeCommand(device, {
                command: 'configure_webhook',
                parameters: {
                    hostId,
                    ...webhookConfig,
                },
            });

            // Save webhook configuration using repository pattern
            const webhookData = await this.deviceRepository.createWebhook({
                deviceId: id,
                hostId,
                url: webhookConfig.url,
                host: webhookConfig.host,
                port: webhookConfig.port,
                eventTypes: webhookConfig.eventTypes,
                protocolType: webhookConfig.protocolType || 'HTTP',
                parameterFormatType: webhookConfig.parameterFormatType || ParameterFormatType.JSON,
                isActive: true,
                createdByUserId: configuredByUserId,
                organizationId: scope.organizationId,
            });

            return {
                id: webhookData.id,
                hostId,
                message: 'Webhook configured successfully',
                configuredAt: new Date(),
            };
        } catch (error) {
            throw error;
        }
    }

    /**
     * Get webhook configuration for device
     */
    async getWebhookConfiguration(id: string, scope: DataScope) {
        const device = await this.findDeviceById(id, scope);
        const webhooks = await this.deviceRepository.findWebhooksByDevice(id, scope);

        return {
            deviceId: id,
            deviceName: device.name,
            webhooks: webhooks.map(webhook => ({
                id: webhook.id,
                hostId: webhook.hostId,
                url: webhook.url,
                host: webhook.host,
                port: webhook.port,
                eventTypes: webhook.eventTypes,
                protocolType: webhook.protocolType,
                parameterFormatType: webhook.parameterFormatType,
                isActive: webhook.isActive,
                triggerCount: webhook.triggerCount,
                lastTriggered: webhook.lastTriggered,
                lastError: webhook.lastError,
                createdAt: webhook.createdAt,
            })),
        };
    }

    /**
     * Remove webhook configuration
     */
    async removeWebhook(id: string, hostId: string, scope: DataScope, removedByUserId: string) {
        const device = await this.findDeviceById(id, scope);
        const webhook = await this.deviceRepository.findWebhookByHostId(id, hostId, scope);
        if (!webhook) {
            throw new NotFoundException('Webhook configuration not found');
        }

        try {
            // Remove webhook from device
            await this.deviceAdapterStrategy.executeCommand(device, {
                command: 'remove_webhook',
                parameters: { hostId },
            });

            // Mark as inactive using repository
            await this.deviceRepository.updateWebhook(webhook.id, {
                isActive: false,
                updatedAt: new Date(),
            });
        } catch (error) {
            throw error;
        }
    }

    /**
     * Test webhook configuration
     */
    async testWebhook(id: string, hostId: string, scope: DataScope, testedByUserId: string) {
        const device = await this.findDeviceById(id, scope);
        const webhook = await this.deviceRepository.findWebhookByHostId(id, hostId, scope);
        if (!webhook) {
            throw new NotFoundException('Webhook configuration not found');
        }

        try {
            // Test webhook connectivity using the adapter
            const result = await this.deviceAdapterStrategy.executeCommand(device, {
                command: 'test_webhook',
                parameters: { hostId },
            });

            return {
                success: result.success,
                message: result.success ? 'Webhook test successful' : 'Webhook test failed',
                data: result.data,
                userId: testedByUserId,
                testedAt: new Date(),
            };
        } catch (error) {
            return {
                success: false,
                message: error.message,
                userId: testedByUserId,
                testedAt: new Date(),
            };
        }
    }

    private async findDeviceById(id: string, scope: DataScope): Promise<Device> {
        const device = await this.deviceRepository.findById(id, scope);
        if (!device) {
            throw new NotFoundException('Device not found');
        }
        device.password = this.encryptionService.decrypt(device.password);
        return device;
    }
}<|MERGE_RESOLUTION|>--- conflicted
+++ resolved
@@ -29,6 +29,7 @@
 import { EncryptionService } from '@/shared/services/encryption.service';
 import { DeviceCommand, DeviceDiscoveryConfig, DeviceInfo } from '@/modules/integrations/adapters';
 import { CreateWebhookDto } from '@/shared/dto/webhook.dto';
+import { LoggerService } from '@/core/logger';
 
 @Injectable()
 export class DeviceService {
@@ -37,12 +38,8 @@
         private readonly deviceConfigurationService: DeviceConfigurationService,
         private readonly employeeSyncService: EmployeeSyncService,
         private readonly deviceAdapterStrategy: DeviceAdapterStrategy,
-<<<<<<< HEAD
-        private readonly encryptionService: EncryptionService
-=======
         private readonly encryptionService: EncryptionService,
         private readonly logger: LoggerService
->>>>>>> 64d03725
     ) {}
 
     /**
@@ -56,43 +53,74 @@
         brand: string;
         protocol?: DeviceProtocol;
     }): Promise<DeviceInfo> {
-        // Validate input parameters
-        if (!connectionDetails.host || !connectionDetails.port) {
-            throw new Error('Host and port are required for device discovery');
-        }
-<<<<<<< HEAD
-
-        // Create type-safe device config for discovery
-        const discoveryConfig: DeviceDiscoveryConfig = {
-            type: DeviceType.ACCESS_CONTROL,
-            protocol: connectionDetails.protocol || DeviceProtocol.HTTP,
-            host: connectionDetails.host,
-            port: connectionDetails.port,
-            username: connectionDetails.username || '',
-            password: connectionDetails.password || '',
-            brand: connectionDetails.brand || 'unknown',
-        };
-
-        // Try to get device information using adapter
-        const deviceInfo = await this.deviceAdapterStrategy.getDeviceInfoByConfig(discoveryConfig);
-
-        // Extract device details with fallbacks
-        const discoveredInfo: DeviceInfo = {
-            name: deviceInfo.name || `${connectionDetails.brand} Device`,
-            deviceId: deviceInfo.deviceId || deviceInfo.serialNumber || `${connectionDetails.host}_${Date.now()}`,
-            model: deviceInfo.model || 'Unknown Model',
-            serialNumber: deviceInfo.serialNumber || '',
-            macAddress: deviceInfo.macAddress || this.extractMacAddress(deviceInfo) || '',
-            firmwareVersion: deviceInfo.firmwareVersion || 'Unknown',
-            deviceType: deviceInfo.deviceType || 'ACCESS_CONTROL',
-            manufacturer: deviceInfo.manufacturer || this.extractManufacturer(deviceInfo),
-            capabilities: Array.isArray(deviceInfo.capabilities) ? deviceInfo.capabilities : [],
-            status: deviceInfo.status || 'unknown',
-        };
-
-        return discoveredInfo;
-=======
->>>>>>> 64d03725
+        try {
+            this.logger.debug('Starting device auto-discovery', {
+                host: connectionDetails.host,
+                port: connectionDetails.port,
+            });
+
+            // Validate input parameters
+            if (!connectionDetails.host || !connectionDetails.port) {
+                throw new Error('Host and port are required for device discovery');
+            }
+
+            // Create type-safe device config for discovery
+            const discoveryConfig: DeviceDiscoveryConfig = {
+                protocol: connectionDetails.protocol || DeviceProtocol.HTTP,
+                host: connectionDetails.host,
+                port: connectionDetails.port,
+                username: connectionDetails.username || '',
+                password: connectionDetails.password || '',
+                brand: connectionDetails.brand || 'unknown',
+            };
+
+            // Try to get device information using adapter
+            const deviceInfo =
+                await this.deviceAdapterStrategy.getDeviceInfoByConfig(discoveryConfig);
+
+            // Extract device details with fallbacks
+            const discoveredInfo: DeviceInfo = {
+                name: deviceInfo.name || `${connectionDetails.brand} Device`,
+                deviceId:
+                    deviceInfo.deviceId ||
+                    deviceInfo.serialNumber ||
+                    `${connectionDetails.host}_${Date.now()}`,
+                model: deviceInfo.model || 'Unknown Model',
+                serialNumber: deviceInfo.serialNumber || '',
+                macAddress: deviceInfo.macAddress || this.extractMacAddress(deviceInfo) || '',
+                firmwareVersion: deviceInfo.firmwareVersion || 'Unknown',
+                deviceType: deviceInfo.deviceType || 'ACCESS_CONTROL',
+                manufacturer: deviceInfo.manufacturer || this.extractManufacturer(deviceInfo),
+                capabilities: Array.isArray(deviceInfo.capabilities) ? deviceInfo.capabilities : [],
+                status: deviceInfo.status || 'unknown',
+            };
+
+            this.logger.debug('Device auto-discovery completed', {
+                host: connectionDetails.host,
+                discoveredInfo,
+            });
+
+            return discoveredInfo;
+        } catch (error) {
+            this.logger.warn('Device auto-discovery failed, using defaults', {
+                host: connectionDetails.host,
+                error: error.message,
+            });
+
+            // Return default values if discovery fails
+            return {
+                name: `${connectionDetails.brand || 'Unknown'} Device`,
+                deviceId: `${connectionDetails.host}_${Date.now()}`,
+                model: 'Unknown Model',
+                serialNumber: '',
+                macAddress: '',
+                firmwareVersion: 'Unknown',
+                deviceType: 'ACCESS_CONTROL',
+                manufacturer: connectionDetails.brand || 'Unknown',
+                capabilities: [],
+                status: 'unknown',
+            };
+        }
     }
 
     /**
@@ -140,17 +168,19 @@
     }
 
     /**
-     * Create a new device with auto-discovery
+     * Create a new device with various options
      */
     async createDevice(
-        createDeviceDto: CreateDeviceDto,
-        scope: DataScope,
-        createdByUserId: string
+        deviceData: CreateDeviceDto | SimplifiedDeviceCreationDto | PreScannedDeviceCreationDto,
+        scope: DataScope,
+        createdByUserId: string,
+        options?: {
+            autoDiscovery?: boolean;
+            preScan?: boolean;
+            correlationId?: string;
+        }
     ): Promise<Device> {
         try {
-<<<<<<< HEAD
-            // Validate that the branch is accessible within the scope
-=======
             let createDeviceDto: CreateDeviceDto;
 
             // Handle different input types
@@ -240,15 +270,10 @@
             }
 
             // Validate branch access
->>>>>>> 64d03725
             if (scope.branchIds && !scope.branchIds.includes(createDeviceDto.branchId)) {
                 throw new BadRequestException('Branch not accessible within your scope');
             }
 
-<<<<<<< HEAD
-            // Auto-discover device information if not provided
-            let deviceData = { ...createDeviceDto };
-=======
             // Auto-discovery if enabled and missing info
             if (
                 options?.autoDiscovery &&
@@ -260,32 +285,29 @@
                     host: createDeviceDto.host,
                     port: createDeviceDto.port,
                 });
->>>>>>> 64d03725
-
-            if (!deviceData.manufacturer || !deviceData.model || !deviceData.firmware) {
+
                 const discoveredInfo = await this.discoverDeviceInfo({
-                    host: deviceData.host,
-                    port: deviceData.port,
-                    username: deviceData.username,
-                    password: deviceData.password,
-                    protocol: deviceData.protocol,
-                    brand: deviceData.manufacturer,
+                    host: createDeviceDto.host,
+                    port: createDeviceDto.port,
+                    username: createDeviceDto.username,
+                    password: createDeviceDto.password,
+                    protocol: createDeviceDto.protocol,
+                    brand: createDeviceDto.manufacturer,
                 });
 
-                // Fill in missing information with discovered data
-                deviceData = {
-                    ...deviceData,
-                    manufacturer: deviceData.manufacturer || discoveredInfo.manufacturer,
-                    model: deviceData.model || discoveredInfo.model,
-                    firmware: deviceData.firmware || discoveredInfo.firmwareVersion,
-                    macAddress: deviceData.macAddress || discoveredInfo.macAddress,
-                  };
-            }
-
-            // Check if device with same MAC address already exists (if provided)
-            if (deviceData.macAddress) {
+                createDeviceDto = {
+                    ...createDeviceDto,
+                    manufacturer: createDeviceDto.manufacturer || discoveredInfo.manufacturer,
+                    model: createDeviceDto.model || discoveredInfo.model,
+                    firmware: createDeviceDto.firmware || discoveredInfo.firmwareVersion,
+                    macAddress: createDeviceDto.macAddress || discoveredInfo.macAddress,
+                };
+            }
+
+            // Check MAC address uniqueness
+            if (createDeviceDto.macAddress) {
                 const existingDevice = await this.deviceRepository.findByMacAddress(
-                    deviceData.macAddress,
+                    createDeviceDto.macAddress,
                     scope
                 );
 
@@ -294,10 +316,24 @@
                 }
             }
 
-
-            deviceData.password = this.encryptionService.encrypt(deviceData.password);
-
-            return await this.deviceRepository.create(deviceData, scope);
+            createDeviceDto.password = this.encryptionService.encrypt(createDeviceDto.password);
+
+            const device = await this.deviceRepository.create(createDeviceDto, scope);
+
+            this.logger.logUserAction(createdByUserId, 'DEVICE_CREATED', {
+                deviceId: device.id,
+                deviceName: device.name,
+                deviceType: device.type,
+                branchId: device.branchId,
+                macAddress: device.macAddress,
+                manufacturer: device.manufacturer,
+                model: device.model,
+                autoDiscovered: options?.autoDiscovery || options?.preScan,
+                organizationId: scope.organizationId,
+                correlationId: options?.correlationId,
+            });
+
+            return device;
         } catch (error) {
             if (DatabaseUtil.isUniqueConstraintError(error)) {
                 const fields = DatabaseUtil.getUniqueConstraintFields(error);
@@ -310,7 +346,7 @@
     /**
      * Scan network for device information before creation
      */
-    async scanDeviceForCreation(
+    private async scanDeviceForCreationInternal(
         scanInfo: SimplifiedDeviceCreationDto
     ): Promise<NetworkScanResultDto> {
         try {
@@ -320,7 +356,7 @@
                 username: scanInfo.username || '',
                 password: scanInfo.password || '',
                 protocol: scanInfo.protocol,
-                brand: 'unknown',
+                brand: scanInfo.protocol,
             });
 
             return {
@@ -329,6 +365,8 @@
                     name: discoveredInfo.name,
                     manufacturer: discoveredInfo.manufacturer,
                     model: discoveredInfo.model,
+                    type: discoveredInfo.deviceType,
+                    serialNumber: discoveredInfo.serialNumber,
                     firmware: discoveredInfo.firmwareVersion,
                     macAddress: discoveredInfo.macAddress,
                     capabilities: discoveredInfo.capabilities.map(cap => cap.toString()),
@@ -346,131 +384,6 @@
     }
 
     /**
-     * Create device with simplified information and auto-discovery
-     */
-    async createDeviceWithSimplifiedInfo(
-        simplifiedInfo: SimplifiedDeviceCreationDto,
-        scope: DataScope,
-        createdByUserId: string
-    ): Promise<Device> {
-        // First scan the device to get its information
-        const scanResult = await this.scanDeviceForCreation(simplifiedInfo);
-
-        if (!scanResult.found) {
-            throw new BadRequestException(`Device not found at ${simplifiedInfo.host}:${simplifiedInfo.port}. ${scanResult.error || ''}`);
-        }
-
-        // Create full device DTO with discovered information
-        const createDeviceDto: CreateDeviceDto = {
-            name: simplifiedInfo.name,
-            type: simplifiedInfo.type || DeviceType.ACCESS_CONTROL,
-            host: simplifiedInfo.host,
-            username: simplifiedInfo.username,
-            password: simplifiedInfo.password,
-            port: simplifiedInfo.port || 80,
-            protocol: simplifiedInfo.protocol || DeviceProtocol.HTTP,
-            macAddress: scanResult.deviceInfo.macAddress,
-            manufacturer: scanResult.deviceInfo.manufacturer,
-            model: scanResult.deviceInfo.model,
-            firmware: scanResult.deviceInfo.firmware,
-            description: simplifiedInfo.description || `Auto-discovered ${scanResult.deviceInfo.manufacturer} device`,
-            branchId: simplifiedInfo.branchId,
-            isActive: true,
-            timeout: 5000,
-            retryAttempts: 3,
-            keepAlive: true,
-        };
-
-        return this.createDevice(createDeviceDto, scope, createdByUserId);
-    }
-
-    /**
-     * Create device with pre-scanned information
-     */
-    async createDeviceWithPreScannedInfo(
-        preScannedInfo: PreScannedDeviceCreationDto,
-        scope: DataScope,
-        createdByUserId: string
-    ): Promise<Device> {
-        // Create full device DTO with pre-scanned information
-        const createDeviceDto: CreateDeviceDto = {
-            name: preScannedInfo.name,
-            type: preScannedInfo.type || DeviceType.ACCESS_CONTROL,
-            host: preScannedInfo.host,
-            username: preScannedInfo.username,
-            password: preScannedInfo.password,
-            port: preScannedInfo.port || 80,
-            protocol: preScannedInfo.protocol || DeviceProtocol.HTTP,
-            macAddress: preScannedInfo.discoveredInfo?.macAddress,
-            manufacturer: preScannedInfo.discoveredInfo?.manufacturer,
-            model: preScannedInfo.discoveredInfo?.model,
-            firmware: preScannedInfo.discoveredInfo?.firmware,
-            description: preScannedInfo.description || `Device at ${preScannedInfo.host}`,
-            branchId: preScannedInfo.branchId,
-            isActive: true,
-            timeout: 5000,
-            retryAttempts: 3,
-            keepAlive: true,
-        };
-
-        return this.createDevice(createDeviceDto, scope, createdByUserId);
-    }
-
-    /**
-     * Create device with minimal information (auto-discovery enabled)
-     */
-    async createDeviceWithAutoDiscovery(
-        basicInfo: {
-            name: string;
-            host: string;
-            port: number;
-            username: string;
-            password: string;
-            branchId: string;
-            organizationId: string;
-            departmentId?: string;
-            protocol?: string;
-            description?: string;
-        },
-        scope: DataScope,
-        createdByUserId: string
-    ): Promise<Device> {
-        // Discover device information
-        const discoveredInfo = await this.discoverDeviceInfo({
-            host: basicInfo.host,
-            port: basicInfo.port,
-            username: basicInfo.username,
-            password: basicInfo.password,
-            protocol: basicInfo.protocol as DeviceProtocol,
-            brand: 'unknown',
-        });
-
-        // Create full device DTO with discovered information
-        const createDeviceDto: CreateDeviceDto = {
-            name: basicInfo.name,
-            type: DeviceType.ACCESS_CONTROL,
-            host: basicInfo.host,
-            username: basicInfo.username,
-            password: basicInfo.password,
-            port: basicInfo.port,
-            protocol: (basicInfo.protocol as DeviceProtocol) || DeviceProtocol.HTTP,
-            macAddress: discoveredInfo.macAddress,
-            manufacturer: discoveredInfo.manufacturer,
-            model: discoveredInfo.model,
-            firmware: discoveredInfo.firmwareVersion,
-            description:
-                basicInfo.description || `Auto-discovered ${discoveredInfo.manufacturer} device`,
-            branchId: basicInfo.branchId,
-            isActive: true,
-            timeout: 5000,
-            retryAttempts: 3,
-            keepAlive: true,
-        };
-
-        return this.createDevice(createDeviceDto, scope, createdByUserId);
-    }
-
-    /**
      * Get all devices (scoped to managed branches)
      */
     async getDevices(
@@ -525,12 +438,8 @@
     /**
      * Get device by identifier
      */
-    async getDeviceByIdentifier(identifier: string, scope: DataScope): Promise<Device> {
-        const device = await this.deviceRepository.findByDeviceIdentifier(identifier, scope);
-        if (!device) {
-            throw new NotFoundException('Device not found');
-        }
-        return device;
+    async getDeviceBySerialNumber(serialNumber: string, scope: DataScope): Promise<Device | null> {
+        return this.deviceRepository.findByDeviceSerialNumber(serialNumber, scope);
     }
 
     /**
@@ -631,8 +540,26 @@
         scope: DataScope,
         updatedByUserId: string
     ): Promise<Device> {
-        await this.getDeviceById(id, scope);
-        return this.deviceRepository.update(id, { isActive }, scope);
+        const existingDevice = await this.deviceRepository.findById(id, scope);
+        if (!existingDevice) {
+            throw new NotFoundException('Device not found');
+        }
+
+        const updatedDevice = await this.deviceRepository.update(id, { isActive }, scope);
+
+        this.logger.logUserAction(
+            updatedByUserId,
+            isActive ? 'DEVICE_ACTIVATED' : 'DEVICE_DEACTIVATED',
+            {
+                deviceId: id,
+                deviceName: existingDevice.name,
+                previousStatus: existingDevice.isActive,
+                newStatus: isActive,
+                organizationId: scope.organizationId,
+            }
+        );
+
+        return updatedDevice;
     }
 
     /**
@@ -666,7 +593,7 @@
      */
     async sendDeviceCommand(
         id: string,
-        command: DeviceCommand,
+        command: DeviceCommand | string,
         scope: DataScope,
         commandByUserId: string
     ) {
@@ -676,7 +603,32 @@
             throw new BadRequestException('Cannot send command to inactive device');
         }
 
-        return this.deviceAdapterStrategy.executeCommand(device, command);
+        const deviceCommand = typeof command === 'string' ? { command: command as any } : command;
+
+        try {
+            const result = await this.deviceAdapterStrategy.executeCommand(device, deviceCommand);
+
+            this.logger.logUserAction(commandByUserId, 'DEVICE_COMMAND_SENT', {
+                deviceId: id,
+                deviceName: device.name,
+                command: deviceCommand.command,
+                success: result.success,
+                message: result.message,
+                organizationId: scope.organizationId,
+            });
+
+            return result;
+        } catch (error) {
+            this.logger.logUserAction(commandByUserId, 'DEVICE_COMMAND_FAILED', {
+                deviceId: id,
+                deviceName: device.name,
+                command: deviceCommand.command,
+                error: error.message,
+                organizationId: scope.organizationId,
+            });
+
+            throw error;
+        }
     }
 
     /**
@@ -729,9 +681,11 @@
      */
     async controlDevice(
         id: string,
-        controlDto: DeviceControlDto,
-        scope: DataScope,
-        controlledByUserId: string
+        action: string | DeviceControlDto,
+        scope: DataScope,
+        controlledByUserId: string,
+        correlationId?: string,
+        parameters?: any
     ) {
         const device = await this.findDeviceById(id, scope);
 
@@ -739,13 +693,6 @@
             throw new BadRequestException('Cannot control inactive device');
         }
 
-<<<<<<< HEAD
-        return this.deviceAdapterStrategy.executeCommand(device, {
-            command: controlDto.action as any,
-            parameters: controlDto.parameters,
-            timeout: controlDto.timeout,
-        });
-=======
         const command =
             typeof action === 'string'
                 ? { command: action, parameters }
@@ -785,7 +732,6 @@
 
             throw error;
         }
->>>>>>> 64d03725
     }
 
     /**
