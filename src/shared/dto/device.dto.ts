--- conflicted
+++ resolved
@@ -452,25 +452,19 @@
         example: DeviceType.ACCESS_CONTROL,
     })
     type: DeviceType;
-<<<<<<< HEAD
 
     @ApiProperty({
         description: 'The IP address of the device.',
         example: '192.168.1.100',
         required: false,
     })
-    ipAddress?: string;
+    host?: string;
 
     @ApiProperty({
         description: 'The username for device authentication.',
         example: 'admin',
         required: false,
     })
-=======
-    @ApiProperty({ required: false })
-    host?: string;
-    @ApiProperty({ required: false })
->>>>>>> c755640b
     username?: string;
 
     @ApiProperty({
@@ -619,25 +613,19 @@
         example: DeviceType.ACCESS_CONTROL,
     })
     type: DeviceType;
-<<<<<<< HEAD
 
     @ApiProperty({
         description: 'The IP address of the discovered device.',
         example: '192.168.1.101',
         required: false,
     })
-    ipAddress?: string;
+    host?: string;
 
     @ApiProperty({
         description: 'The status of the discovered device.',
         enum: Object.values(DeviceStatus),
         example: DeviceStatus.ONLINE,
     })
-=======
-    @ApiProperty({ required: false })
-    host?: string;
-    @ApiProperty({ enum: Object.values(DeviceStatus) })
->>>>>>> c755640b
     status: DeviceStatus;
 }
 
@@ -1217,7 +1205,8 @@
 
 export class DeviceSyncEmployeesDto {
     @ApiProperty({
-        description: 'A list of employee IDs to synchronize. If not provided, all employees will be synchronized.',
+        description:
+            'A list of employee IDs to synchronize. If not provided, all employees will be synchronized.',
         example: ['a1b2c3d4-e5f6-7890-1234-567890abcdef'],
         required: false,
         type: [String],
@@ -1271,18 +1260,42 @@
     count: number;
 }
 
+class DeviceStats {
+    totalEvents: number;
+}
+
 export class DeviceStatsResponseDto extends DeviceResponseDto {
     @ApiProperty({
-        description: 'The number of employees synchronized with the device.',
-        example: 100,
-    })
-    employeeCount: number;
-
-    @ApiProperty({
-        description: 'The number of events received from the device in the last 24 hours.',
-        example: 500,
-    })
-    eventCount24h: number;
+        description: 'The unique identifier for the device.',
+        example: 'a1b2c3d4-e5f6-7890-1234-567890abcdef',
+    })
+    id: string;
+
+    @ApiProperty({
+        description: 'The ID of the organization this device belongs to.',
+        example: 'a1b2c3d4-e5f6-7890-1234-567890abcdef',
+    })
+    branchId: string;
+
+    @ApiProperty({
+        description: 'The name of the device.',
+        example: 'Main Entrance Door',
+    })
+    name: string;
+
+    @ApiProperty({
+        description: 'The IP address of the device.',
+        example: '192.168.100.111',
+    })
+    host: string;
+    
+    @ApiProperty({
+        description: 'Statistics of the device.',
+        example: {
+            totalEvents: 1000,
+        },
+    })
+    statistics: DeviceStats;
 }
 
 export class DeviceHealthResponseDto {
@@ -1341,22 +1354,46 @@
     status: string;
 
     @ApiProperty({
-        description: 'The number of employees successfully synchronized.',
+        description: 'Device name',
         example: 100,
     })
-    successCount: number;
+    deviceName: string;
 
     @ApiProperty({
         description: 'The number of employees that failed to synchronize.',
         example: 0,
     })
-    failedCount: number;
+    failed: number;
+
+    @ApiProperty({
+        description: 'The number of employees that added to synchronize.',
+        example: 0,
+    })
+    added: number;
+
+    @ApiProperty({
+        description: 'The number of employees that removed to synchronize.',
+        example: 0,
+    })
+    removed: number;
+
+    @ApiProperty({
+        description: 'The number of employees that updated to synchronize.',
+        example: 0,
+    })
+    updated: number;
+
+    @ApiProperty({
+        description: 'The number of employees that totalEmployees to synchronize.',
+        example: 0,
+    })
+    totalEmployees: number;
 
     @ApiProperty({
         description: 'The last time a synchronization was attempted.',
         example: '2023-08-14T10:00:00.000Z',
     })
-    lastSync: Date;
+    syncedAt: Date;
 }
 
 export class RetrySyncResponseDto {
