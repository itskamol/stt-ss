--- conflicted
+++ resolved
@@ -80,25 +80,19 @@
         required: false,
     })
     userAgent?: string;
-<<<<<<< HEAD
 
     @ApiProperty({
         description: 'The IP address of the client.',
         example: '127.0.0.1',
         required: false,
     })
-    ipAddress?: string;
+    host?: string;
 
     @ApiProperty({
         description: 'The request data.',
         example: { email: 'test@test.com' },
         required: false,
     })
-=======
-    @ApiProperty({ required: false })
-    host?: string;
-    @ApiProperty({ required: false })
->>>>>>> c755640b
     requestData?: any;
 
     @ApiProperty({
@@ -443,24 +437,18 @@
         required: false,
     })
     userId?: string;
-<<<<<<< HEAD
 
     @ApiProperty({
         description: 'The IP address from which the event originated.',
         example: '192.168.1.100',
         required: false,
     })
-    ipAddress?: string;
+    host?: string;
 
     @ApiProperty({
         description: 'The timestamp of the event.',
         example: '2023-08-14T10:00:00.000Z',
     })
-=======
-    @ApiProperty({ required: false })
-    host?: string;
-    @ApiProperty()
->>>>>>> c755640b
     timestamp: Date;
 
     @ApiProperty({
