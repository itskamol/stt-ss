--- conflicted
+++ resolved
@@ -48,13 +48,8 @@
         const scope: DataScope = request.scope;
         const method = request.method;
         const url = request.url;
-<<<<<<< HEAD
         const userAgent = request.headers['user-agent'];
         const ipAddress = this.getClientIp(request);
-=======
-        const userAgent = request.get('User-Agent');
-        const host = this.getClientIp(request);
->>>>>>> c755640b
 
         // Capture request data if needed
         const requestData = auditOptions.captureRequest
@@ -86,7 +81,7 @@
                         method,
                         url,
                         userAgent,
-                        host,
+                        ipAddress,
                         requestData,
                         responseData,
                         status: 'SUCCESS',
@@ -118,7 +113,7 @@
                         method,
                         url,
                         userAgent,
-                        host,
+                        ipAddress,
                         requestData,
                         responseData: undefined,
                         status: 'FAILED',
