import { Controller, Get } from '@nestjs/common';
import { AppService } from './app.service';
import { Public } from '@/shared/decorators';
import { ApiOperation, ApiResponse, ApiTags } from '@nestjs/swagger';
import { HealthCheckResponseDto } from './health/health.dto';
import { plainToClass } from 'class-transformer';

@ApiTags('App')
@Controller()
export class AppController {
    constructor(private readonly appService: AppService) {}

    @Get()
    @Public()
<<<<<<< HEAD
    @ApiOperation({ summary: 'Get a hello message' })
    @ApiResponse({ status: 200, description: 'Returns a hello message.' })
    getHello(): string {
=======
    getHello(): object {
>>>>>>> c755640b
        return this.appService.getHello();
    }

    @Get('health')
    @Public()
    @ApiOperation({ summary: 'Get the health status of the service' })
    @ApiResponse({
        status: 200,
        description: 'The health status of the service.',
        type: HealthCheckResponseDto,
    })
    getHealth(): HealthCheckResponseDto {
        return plainToClass(HealthCheckResponseDto, {
            status: 'ok',
            timestamp: new Date().toISOString(),
            service: 'sector-staff-v2',
            version: '2.1.0',
        });
    }
}<|MERGE_RESOLUTION|>--- conflicted
+++ resolved
@@ -12,13 +12,9 @@
 
     @Get()
     @Public()
-<<<<<<< HEAD
     @ApiOperation({ summary: 'Get a hello message' })
     @ApiResponse({ status: 200, description: 'Returns a hello message.' })
-    getHello(): string {
-=======
     getHello(): object {
->>>>>>> c755640b
         return this.appService.getHello();
     }
 
